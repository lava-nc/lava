name: Run CI
on:
  push:
    branches:
      - main      
  pull_request:
  workflow_dispatch:

concurrency:
  group: ${{ github.ref }}
  cancel-in-progress: true

jobs:
  lint:
    name: Lint Code
    runs-on: ubuntu-latest
    steps:
    - uses: actions/checkout@v3
      with:
        lfs: true

    - name: setup CI
      uses: lava-nc/ci-setup-composite-action@v1.2
      with:
        repository: 'Lava'

    - name: Run flakeheaven (flake8)
<<<<<<< HEAD
      run: poetry run flakeheaven lint src/lava tests/ prebuild.py
      
    - name: Run cpplint (cpplint)
      run: |
        poetry run cpplint --recursive --quiet \
        --repository=src/lava/magma/runtime/_c_message_infrastructure \
        --root=csrc \
        --exclude=src/lava/magma/runtime/_c_message_infrastructure/csrc/channel/dds/protos \
        src/lava/magma/runtime/_c_message_infrastructure/ \
        src/lava/magma/runtime/_c_message_infrastructure/test/

        poetry run cpplint --recursive --quiet \
        --repository=src/lava/magma/runtime/_c_message_infrastructure/examples/ros2/ros_talk_with_dds_cpp \
        --root=src \
        src/lava/magma/runtime/_c_message_infrastructure/examples/ros2/ros_talk_with_dds_cpp/src
=======
      run: |
        poetry run flakeheaven lint src/lava tests/
        poetry run find tutorials/ -name '*.py' -exec flakeheaven lint {} \+
>>>>>>> 2066e2f2

  security-lint:
    name: Security Lint Code
    runs-on: ubuntu-latest
    steps:
    - uses: actions/checkout@v3
      with:
        lfs: true

    - name: setup CI
      uses: lava-nc/ci-setup-composite-action@v1.2
      with:
        repository: 'Lava'

    - name: Run bandit    
      uses: tj-actions/bandit@v5.1
      with:
        targets: |
          src/lava/.      
        options: "-r --exclude build --format custom --msg-template '{abspath}:{line}: {test_id}[bandit]: {severity}: {msg}'"

  unit-tests:
    name: Unit Test Code + Coverage
    runs-on: ${{ matrix.operating-system }}
    strategy:
      matrix:
        operating-system: [ubuntu-latest, windows-latest, macos-latest]
    steps:
    - uses: actions/checkout@v3
      with:
        lfs: true

    - name: setup CI
      uses: lava-nc/ci-setup-composite-action@v1.2
      with:
        repository: 'Lava'

    - name: Run unit tests
      run: |
        poetry run git lfs fetch
        poetry run git lfs pull
        poetry run coverage run -m unittest discover -s tests/ -t . -vv
        
    - name: Generate coverage report
      if: runner.os == 'Linux'
      run: poetry run coverage xml

    - name: Archive coverage report
      if: runner.os == 'Linux'
      uses: actions/upload-artifact@v3
      with:
        name: coverage
        path: coverage.xml
        retention-days: 30

  msg-infr-unit-tests:
    name: Message Infrastructure Unit Test
    runs-on: ubuntu-latest
    env:
      DEBUG: 1

    steps:
    - uses: actions/checkout@v3
      with:
        lfs: true

    - name: setup CI
      uses: lava-nc/ci-setup-composite-action@v1.2
      with:
        repository: 'Lava'

    - name: Run message infrastructure cpp unit tests
      run: ./build/test/test_messaging_infrastructure
<|MERGE_RESOLUTION|>--- conflicted
+++ resolved
@@ -1,121 +1,117 @@
-name: Run CI
-on:
-  push:
-    branches:
-      - main      
-  pull_request:
-  workflow_dispatch:
-
-concurrency:
-  group: ${{ github.ref }}
-  cancel-in-progress: true
-
-jobs:
-  lint:
-    name: Lint Code
-    runs-on: ubuntu-latest
-    steps:
-    - uses: actions/checkout@v3
-      with:
-        lfs: true
-
-    - name: setup CI
-      uses: lava-nc/ci-setup-composite-action@v1.2
-      with:
-        repository: 'Lava'
-
-    - name: Run flakeheaven (flake8)
-<<<<<<< HEAD
-      run: poetry run flakeheaven lint src/lava tests/ prebuild.py
-      
-    - name: Run cpplint (cpplint)
-      run: |
-        poetry run cpplint --recursive --quiet \
-        --repository=src/lava/magma/runtime/_c_message_infrastructure \
-        --root=csrc \
-        --exclude=src/lava/magma/runtime/_c_message_infrastructure/csrc/channel/dds/protos \
-        src/lava/magma/runtime/_c_message_infrastructure/ \
-        src/lava/magma/runtime/_c_message_infrastructure/test/
-
-        poetry run cpplint --recursive --quiet \
-        --repository=src/lava/magma/runtime/_c_message_infrastructure/examples/ros2/ros_talk_with_dds_cpp \
-        --root=src \
-        src/lava/magma/runtime/_c_message_infrastructure/examples/ros2/ros_talk_with_dds_cpp/src
-=======
-      run: |
-        poetry run flakeheaven lint src/lava tests/
-        poetry run find tutorials/ -name '*.py' -exec flakeheaven lint {} \+
->>>>>>> 2066e2f2
-
-  security-lint:
-    name: Security Lint Code
-    runs-on: ubuntu-latest
-    steps:
-    - uses: actions/checkout@v3
-      with:
-        lfs: true
-
-    - name: setup CI
-      uses: lava-nc/ci-setup-composite-action@v1.2
-      with:
-        repository: 'Lava'
-
-    - name: Run bandit    
-      uses: tj-actions/bandit@v5.1
-      with:
-        targets: |
-          src/lava/.      
-        options: "-r --exclude build --format custom --msg-template '{abspath}:{line}: {test_id}[bandit]: {severity}: {msg}'"
-
-  unit-tests:
-    name: Unit Test Code + Coverage
-    runs-on: ${{ matrix.operating-system }}
-    strategy:
-      matrix:
-        operating-system: [ubuntu-latest, windows-latest, macos-latest]
-    steps:
-    - uses: actions/checkout@v3
-      with:
-        lfs: true
-
-    - name: setup CI
-      uses: lava-nc/ci-setup-composite-action@v1.2
-      with:
-        repository: 'Lava'
-
-    - name: Run unit tests
-      run: |
-        poetry run git lfs fetch
-        poetry run git lfs pull
-        poetry run coverage run -m unittest discover -s tests/ -t . -vv
-        
-    - name: Generate coverage report
-      if: runner.os == 'Linux'
-      run: poetry run coverage xml
-
-    - name: Archive coverage report
-      if: runner.os == 'Linux'
-      uses: actions/upload-artifact@v3
-      with:
-        name: coverage
-        path: coverage.xml
-        retention-days: 30
-
-  msg-infr-unit-tests:
-    name: Message Infrastructure Unit Test
-    runs-on: ubuntu-latest
-    env:
-      DEBUG: 1
-
-    steps:
-    - uses: actions/checkout@v3
-      with:
-        lfs: true
-
-    - name: setup CI
-      uses: lava-nc/ci-setup-composite-action@v1.2
-      with:
-        repository: 'Lava'
-
-    - name: Run message infrastructure cpp unit tests
-      run: ./build/test/test_messaging_infrastructure
+name: Run CI
+on:
+  push:
+    branches:
+      - main      
+  pull_request:
+  workflow_dispatch:
+
+concurrency:
+  group: ${{ github.ref }}
+  cancel-in-progress: true
+
+jobs:
+  lint:
+    name: Lint Code
+    runs-on: ubuntu-latest
+    steps:
+    - uses: actions/checkout@v3
+      with:
+        lfs: true
+
+    - name: setup CI
+      uses: lava-nc/ci-setup-composite-action@v1.2
+      with:
+        repository: 'Lava'
+
+    - name: Run flakeheaven (flake8)
+      run: |
+        poetry run flakeheaven lint src/lava tests/
+        poetry run find tutorials/ -name '*.py' -exec flakeheaven lint {} \+
+      
+    - name: Run cpplint (cpplint)
+      run: |
+        poetry run cpplint --recursive --quiet \
+        --repository=src/lava/magma/runtime/_c_message_infrastructure \
+        --root=csrc \
+        --exclude=src/lava/magma/runtime/_c_message_infrastructure/csrc/channel/dds/protos \
+        src/lava/magma/runtime/_c_message_infrastructure/ \
+        src/lava/magma/runtime/_c_message_infrastructure/test/
+
+        poetry run cpplint --recursive --quiet \
+        --repository=src/lava/magma/runtime/_c_message_infrastructure/examples/ros2/ros_talk_with_dds_cpp \
+        --root=src \
+        src/lava/magma/runtime/_c_message_infrastructure/examples/ros2/ros_talk_with_dds_cpp/src
+
+  security-lint:
+    name: Security Lint Code
+    runs-on: ubuntu-latest
+    steps:
+    - uses: actions/checkout@v3
+      with:
+        lfs: true
+
+    - name: setup CI
+      uses: lava-nc/ci-setup-composite-action@v1.2
+      with:
+        repository: 'Lava'
+
+    - name: Run bandit    
+      uses: tj-actions/bandit@v5.1
+      with:
+        targets: |
+          src/lava/.      
+        options: "-r --exclude build --format custom --msg-template '{abspath}:{line}: {test_id}[bandit]: {severity}: {msg}'"
+
+  unit-tests:
+    name: Unit Test Code + Coverage
+    runs-on: ${{ matrix.operating-system }}
+    strategy:
+      matrix:
+        operating-system: [ubuntu-latest, windows-latest, macos-latest]
+    steps:
+    - uses: actions/checkout@v3
+      with:
+        lfs: true
+
+    - name: setup CI
+      uses: lava-nc/ci-setup-composite-action@v1.2
+      with:
+        repository: 'Lava'
+
+    - name: Run unit tests
+      run: |
+        poetry run git lfs fetch
+        poetry run git lfs pull
+        poetry run coverage run -m unittest discover -s tests/ -t . -vv
+        
+    - name: Generate coverage report
+      if: runner.os == 'Linux'
+      run: poetry run coverage xml
+
+    - name: Archive coverage report
+      if: runner.os == 'Linux'
+      uses: actions/upload-artifact@v3
+      with:
+        name: coverage
+        path: coverage.xml
+        retention-days: 30
+
+  msg-infr-unit-tests:
+    name: Message Infrastructure Unit Test
+    runs-on: ubuntu-latest
+    env:
+      DEBUG: 1
+
+    steps:
+    - uses: actions/checkout@v3
+      with:
+        lfs: true
+
+    - name: setup CI
+      uses: lava-nc/ci-setup-composite-action@v1.2
+      with:
+        repository: 'Lava'
+
+    - name: Run message infrastructure cpp unit tests
+      run: ./build/test/test_messaging_infrastructure