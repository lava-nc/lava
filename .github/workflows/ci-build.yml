name: Run CI
on: [push, pull_request]

jobs:
  lint:
    name: Lint Code
    runs-on: ubuntu-latest

    steps:
    - uses: actions/checkout@v2
      with:
        lfs: true

    - name: Set up Python 3.9
      uses: actions/setup-python@v2
      with:
        python-version: 3.9

    - name: Install Poetry
      uses: snok/install-poetry@v1
      with:
        version: 1.2.1
        virtualenvs-path: .venv
        virtualenvs-create: true
        virtualenvs-in-project: true
    
    - name: Load cached venv
      id: cached-poetry-dependencies
      uses: actions/cache@v2
      with:
        path: ~/.cache
        key: venv-${{ runner.os }}-${{ steps.setup-python.outputs.python-version }}-01-${{ hashFiles('**/poetry.lock') }}

    - name: Install dependencies
      if: steps.cached-poetry-dependencies.outputs.cache-hit != 'true'
      run: poetry install --no-interaction --no-root

    - name: Install Lava
      run: poetry install --no-interaction

    - name: Run flakeheaven (flake8)
      if: runner.os == 'Linux' || runner.os == 'macOS'
      run: |
        source $VENV
        flakeheaven lint src/lava tests/

    - name: Run flakeheaven (flake8)
      if: runner.os == 'Windows'
      run: |
        .venv\Scripts\activate.ps1
        flakeheaven lint src/lava tests/

    - name: Run cpplint for message_infrastructure
      if: runner.os == 'Linux'
      run: |
        source $VENV
<<<<<<< HEAD
        cpplint --recursive --quiet --repository=src/lava/magma/runtime/message_infrastructure/message_infrastructure/ --root=csrc src/lava/magma/runtime/message_infrastructure/message_infrastructure/ src/lava/magma/runtime/message_infrastructure/test/

=======
        cpplint --recursive --quiet --repository=src/lava/magma/runtime/message_infrastructure/message_infrastructure/ --root=csrc --exclude=src/lava/magma/runtime/message_infrastructure/message_infrastructure/csrc/channel/dds/protos src/lava/magma/runtime/message_infrastructure/message_infrastructure/ src/lava/magma/runtime/message_infrastructure/test/
        
>>>>>>> 1e0ecaf0
  security-lint:
    name: Security Lint Code
    runs-on: ubuntu-latest

    steps:
    - uses: actions/checkout@v2
      with:
        lfs: true

    - name: Set up Python 3.9
      uses: actions/setup-python@v2
      with:
        python-version: 3.9

    - name: Install Poetry
      uses: snok/install-poetry@v1
      with:
        version: 1.2.1
        virtualenvs-path: .venv
        virtualenvs-create: true
        virtualenvs-in-project: true
    
    - name: Load cached venv
      id: cached-poetry-dependencies
      uses: actions/cache@v2
      with:
        path: ~/.cache
        key: venv-${{ runner.os }}-${{ steps.setup-python.outputs.python-version }}-01-${{ hashFiles('**/poetry.lock') }}

    - name: Install dependencies
      if: steps.cached-poetry-dependencies.outputs.cache-hit != 'true'
      run: poetry install --no-interaction --no-root

    - name: Install Lava
      run: poetry install --no-interaction

    - name: Run bandit    
      uses: tj-actions/bandit@v5.1
      with:
        targets: |
          src/lava/.      
        options: "-r --exclude build --format custom --msg-template '{abspath}:{line}: {test_id}[bandit]: {severity}: {msg}'"

  unit-tests:
    name: Unit Test Code + Coverage
    runs-on: ${{ matrix.operating-system }}
    strategy:
      matrix:
        # TODO: restore it before merge into ML
        operating-system: [ubuntu-latest,] #windows-latest, macos-latest]

    steps:
    - uses: actions/checkout@v2
      with:
        lfs: true

    - name: Set up Python 3.9
      uses: actions/setup-python@v2
      with:
        python-version: 3.9

    - name: Install Poetry
      uses: snok/install-poetry@v1
      with:
        version: 1.2.1
        virtualenvs-path: .venv
        virtualenvs-create: true
        virtualenvs-in-project: true

    - name: Load cached venv
      id: cached-poetry-dependencies
      uses: actions/cache@v2
      with:
        path: ~/.cache
        key: venv-${{ runner.os }}-${{ steps.setup-python.outputs.python-version }}-01-${{ hashFiles('**/poetry.lock') }}

    - name: Install dependencies
      if: steps.cached-poetry-dependencies.outputs.cache-hit != 'true'
      run: poetry install --no-interaction --no-root

    - name: Install Lava
      run: poetry install --no-interaction

    - name: Run unit tests
      if: runner.os == 'Linux' || runner.os == 'macOS'
      run: |
        git lfs fetch
        git lfs pull
        source $VENV
        python3 -m pip install ipykernel
        pytest
        
    - name: Run unit tests
      if: runner.os == 'Windows'
      run: |
        .venv\Scripts\activate.ps1
        python3 -m pip install ipykernel
        pytest

  msg-infr-unit-tests:
    name: Message Infrastructure Unit Test
    runs-on: ${{ matrix.operating-system }}
    env:
      DEBUG: 1
      CMAKE_ARGS: "-DGRPC_CHANNEL=ON"

    strategy:
      matrix:
        # TODO: restore it before merge into ML
        operating-system: [ubuntu-latest,] #windows-latest, macos-latest]

    steps:
    - uses: actions/checkout@v2
      with:
        lfs: true

    - name: Set up Python 3.9
      uses: actions/setup-python@v2
      with:
        python-version: 3.9

    - name: Install Poetry
      uses: snok/install-poetry@v1
      with:
        virtualenvs-path: .venv
        virtualenvs-create: true
        virtualenvs-in-project: true

    - name: Load cached venv
      id: cached-poetry-dependencies
      uses: actions/cache@v2
      with:
        path: ~/.cache
        key: venv-${{ runner.os }}-${{ steps.setup-python.outputs.python-version }}-02-${{ hashFiles('**/poetry.lock') }}

    - name: Install dependencies
      working-directory: ./src/lava/magma/runtime/message_infrastructure
      if: steps.cached-poetry-dependencies.outputs.cache-hit != 'true'
      run: poetry install --no-interaction --no-root

    - name: Install message_infrastructure
      working-directory: ./src/lava/magma/runtime/message_infrastructure
      run: poetry install --no-interaction

    - name: Run message infrastructure cpp unit tests
      working-directory: ./src/lava/magma/runtime/message_infrastructure/
      run: build/temp.*/MessageInfrastructurePywrapper/test/test_messaging_infrastructure

    - name: Run message infrastructure unit tests
      working-directory: ./src/lava/magma/runtime/message_infrastructure
      if: runner.os == 'Linux'
      run: |
        source $VENV
        python3 -m pip install ipykernel
        pytest test/
<|MERGE_RESOLUTION|>--- conflicted
+++ resolved
@@ -1,218 +1,213 @@
-name: Run CI
-on: [push, pull_request]
-
-jobs:
-  lint:
-    name: Lint Code
-    runs-on: ubuntu-latest
-
-    steps:
-    - uses: actions/checkout@v2
-      with:
-        lfs: true
-
-    - name: Set up Python 3.9
-      uses: actions/setup-python@v2
-      with:
-        python-version: 3.9
-
-    - name: Install Poetry
-      uses: snok/install-poetry@v1
-      with:
-        version: 1.2.1
-        virtualenvs-path: .venv
-        virtualenvs-create: true
-        virtualenvs-in-project: true
-    
-    - name: Load cached venv
-      id: cached-poetry-dependencies
-      uses: actions/cache@v2
-      with:
-        path: ~/.cache
-        key: venv-${{ runner.os }}-${{ steps.setup-python.outputs.python-version }}-01-${{ hashFiles('**/poetry.lock') }}
-
-    - name: Install dependencies
-      if: steps.cached-poetry-dependencies.outputs.cache-hit != 'true'
-      run: poetry install --no-interaction --no-root
-
-    - name: Install Lava
-      run: poetry install --no-interaction
-
-    - name: Run flakeheaven (flake8)
-      if: runner.os == 'Linux' || runner.os == 'macOS'
-      run: |
-        source $VENV
-        flakeheaven lint src/lava tests/
-
-    - name: Run flakeheaven (flake8)
-      if: runner.os == 'Windows'
-      run: |
-        .venv\Scripts\activate.ps1
-        flakeheaven lint src/lava tests/
-
-    - name: Run cpplint for message_infrastructure
-      if: runner.os == 'Linux'
-      run: |
-        source $VENV
-<<<<<<< HEAD
-        cpplint --recursive --quiet --repository=src/lava/magma/runtime/message_infrastructure/message_infrastructure/ --root=csrc src/lava/magma/runtime/message_infrastructure/message_infrastructure/ src/lava/magma/runtime/message_infrastructure/test/
-
-=======
-        cpplint --recursive --quiet --repository=src/lava/magma/runtime/message_infrastructure/message_infrastructure/ --root=csrc --exclude=src/lava/magma/runtime/message_infrastructure/message_infrastructure/csrc/channel/dds/protos src/lava/magma/runtime/message_infrastructure/message_infrastructure/ src/lava/magma/runtime/message_infrastructure/test/
-        
->>>>>>> 1e0ecaf0
-  security-lint:
-    name: Security Lint Code
-    runs-on: ubuntu-latest
-
-    steps:
-    - uses: actions/checkout@v2
-      with:
-        lfs: true
-
-    - name: Set up Python 3.9
-      uses: actions/setup-python@v2
-      with:
-        python-version: 3.9
-
-    - name: Install Poetry
-      uses: snok/install-poetry@v1
-      with:
-        version: 1.2.1
-        virtualenvs-path: .venv
-        virtualenvs-create: true
-        virtualenvs-in-project: true
-    
-    - name: Load cached venv
-      id: cached-poetry-dependencies
-      uses: actions/cache@v2
-      with:
-        path: ~/.cache
-        key: venv-${{ runner.os }}-${{ steps.setup-python.outputs.python-version }}-01-${{ hashFiles('**/poetry.lock') }}
-
-    - name: Install dependencies
-      if: steps.cached-poetry-dependencies.outputs.cache-hit != 'true'
-      run: poetry install --no-interaction --no-root
-
-    - name: Install Lava
-      run: poetry install --no-interaction
-
-    - name: Run bandit    
-      uses: tj-actions/bandit@v5.1
-      with:
-        targets: |
-          src/lava/.      
-        options: "-r --exclude build --format custom --msg-template '{abspath}:{line}: {test_id}[bandit]: {severity}: {msg}'"
-
-  unit-tests:
-    name: Unit Test Code + Coverage
-    runs-on: ${{ matrix.operating-system }}
-    strategy:
-      matrix:
-        # TODO: restore it before merge into ML
-        operating-system: [ubuntu-latest,] #windows-latest, macos-latest]
-
-    steps:
-    - uses: actions/checkout@v2
-      with:
-        lfs: true
-
-    - name: Set up Python 3.9
-      uses: actions/setup-python@v2
-      with:
-        python-version: 3.9
-
-    - name: Install Poetry
-      uses: snok/install-poetry@v1
-      with:
-        version: 1.2.1
-        virtualenvs-path: .venv
-        virtualenvs-create: true
-        virtualenvs-in-project: true
-
-    - name: Load cached venv
-      id: cached-poetry-dependencies
-      uses: actions/cache@v2
-      with:
-        path: ~/.cache
-        key: venv-${{ runner.os }}-${{ steps.setup-python.outputs.python-version }}-01-${{ hashFiles('**/poetry.lock') }}
-
-    - name: Install dependencies
-      if: steps.cached-poetry-dependencies.outputs.cache-hit != 'true'
-      run: poetry install --no-interaction --no-root
-
-    - name: Install Lava
-      run: poetry install --no-interaction
-
-    - name: Run unit tests
-      if: runner.os == 'Linux' || runner.os == 'macOS'
-      run: |
-        git lfs fetch
-        git lfs pull
-        source $VENV
-        python3 -m pip install ipykernel
-        pytest
-        
-    - name: Run unit tests
-      if: runner.os == 'Windows'
-      run: |
-        .venv\Scripts\activate.ps1
-        python3 -m pip install ipykernel
-        pytest
-
-  msg-infr-unit-tests:
-    name: Message Infrastructure Unit Test
-    runs-on: ${{ matrix.operating-system }}
-    env:
-      DEBUG: 1
-      CMAKE_ARGS: "-DGRPC_CHANNEL=ON"
-
-    strategy:
-      matrix:
-        # TODO: restore it before merge into ML
-        operating-system: [ubuntu-latest,] #windows-latest, macos-latest]
-
-    steps:
-    - uses: actions/checkout@v2
-      with:
-        lfs: true
-
-    - name: Set up Python 3.9
-      uses: actions/setup-python@v2
-      with:
-        python-version: 3.9
-
-    - name: Install Poetry
-      uses: snok/install-poetry@v1
-      with:
-        virtualenvs-path: .venv
-        virtualenvs-create: true
-        virtualenvs-in-project: true
-
-    - name: Load cached venv
-      id: cached-poetry-dependencies
-      uses: actions/cache@v2
-      with:
-        path: ~/.cache
-        key: venv-${{ runner.os }}-${{ steps.setup-python.outputs.python-version }}-02-${{ hashFiles('**/poetry.lock') }}
-
-    - name: Install dependencies
-      working-directory: ./src/lava/magma/runtime/message_infrastructure
-      if: steps.cached-poetry-dependencies.outputs.cache-hit != 'true'
-      run: poetry install --no-interaction --no-root
-
-    - name: Install message_infrastructure
-      working-directory: ./src/lava/magma/runtime/message_infrastructure
-      run: poetry install --no-interaction
-
-    - name: Run message infrastructure cpp unit tests
-      working-directory: ./src/lava/magma/runtime/message_infrastructure/
-      run: build/temp.*/MessageInfrastructurePywrapper/test/test_messaging_infrastructure
-
-    - name: Run message infrastructure unit tests
-      working-directory: ./src/lava/magma/runtime/message_infrastructure
-      if: runner.os == 'Linux'
-      run: |
-        source $VENV
-        python3 -m pip install ipykernel
-        pytest test/
+name: Run CI
+on: [push, pull_request]
+
+jobs:
+  lint:
+    name: Lint Code
+    runs-on: ubuntu-latest
+
+    steps:
+    - uses: actions/checkout@v2
+      with:
+        lfs: true
+
+    - name: Set up Python 3.9
+      uses: actions/setup-python@v2
+      with:
+        python-version: 3.9
+
+    - name: Install Poetry
+      uses: snok/install-poetry@v1
+      with:
+        version: 1.2.1
+        virtualenvs-path: .venv
+        virtualenvs-create: true
+        virtualenvs-in-project: true
+    
+    - name: Load cached venv
+      id: cached-poetry-dependencies
+      uses: actions/cache@v2
+      with:
+        path: ~/.cache
+        key: venv-${{ runner.os }}-${{ steps.setup-python.outputs.python-version }}-01-${{ hashFiles('**/poetry.lock') }}
+
+    - name: Install dependencies
+      if: steps.cached-poetry-dependencies.outputs.cache-hit != 'true'
+      run: poetry install --no-interaction --no-root
+
+    - name: Install Lava
+      run: poetry install --no-interaction
+
+    - name: Run flakeheaven (flake8)
+      if: runner.os == 'Linux' || runner.os == 'macOS'
+      run: |
+        source $VENV
+        flakeheaven lint src/lava tests/
+
+    - name: Run flakeheaven (flake8)
+      if: runner.os == 'Windows'
+      run: |
+        .venv\Scripts\activate.ps1
+        flakeheaven lint src/lava tests/
+
+    - name: Run cpplint for message_infrastructure
+      if: runner.os == 'Linux'
+      run: |
+        source $VENV
+        cpplint --recursive --quiet --repository=src/lava/magma/runtime/message_infrastructure/message_infrastructure/ --root=csrc --exclude=src/lava/magma/runtime/message_infrastructure/message_infrastructure/csrc/channel/dds/protos src/lava/magma/runtime/message_infrastructure/message_infrastructure/ src/lava/magma/runtime/message_infrastructure/test/
+        
+  security-lint:
+    name: Security Lint Code
+    runs-on: ubuntu-latest
+
+    steps:
+    - uses: actions/checkout@v2
+      with:
+        lfs: true
+
+    - name: Set up Python 3.9
+      uses: actions/setup-python@v2
+      with:
+        python-version: 3.9
+
+    - name: Install Poetry
+      uses: snok/install-poetry@v1
+      with:
+        version: 1.2.1
+        virtualenvs-path: .venv
+        virtualenvs-create: true
+        virtualenvs-in-project: true
+    
+    - name: Load cached venv
+      id: cached-poetry-dependencies
+      uses: actions/cache@v2
+      with:
+        path: ~/.cache
+        key: venv-${{ runner.os }}-${{ steps.setup-python.outputs.python-version }}-01-${{ hashFiles('**/poetry.lock') }}
+
+    - name: Install dependencies
+      if: steps.cached-poetry-dependencies.outputs.cache-hit != 'true'
+      run: poetry install --no-interaction --no-root
+
+    - name: Install Lava
+      run: poetry install --no-interaction
+
+    - name: Run bandit    
+      uses: tj-actions/bandit@v5.1
+      with:
+        targets: |
+          src/lava/.      
+        options: "-r --exclude build --format custom --msg-template '{abspath}:{line}: {test_id}[bandit]: {severity}: {msg}'"
+
+  unit-tests:
+    name: Unit Test Code + Coverage
+    runs-on: ${{ matrix.operating-system }}
+    strategy:
+      matrix:
+        # TODO: restore it before merge into ML
+        operating-system: [ubuntu-latest,] #windows-latest, macos-latest]
+
+    steps:
+    - uses: actions/checkout@v2
+      with:
+        lfs: true
+
+    - name: Set up Python 3.9
+      uses: actions/setup-python@v2
+      with:
+        python-version: 3.9
+
+    - name: Install Poetry
+      uses: snok/install-poetry@v1
+      with:
+        version: 1.2.1
+        virtualenvs-path: .venv
+        virtualenvs-create: true
+        virtualenvs-in-project: true
+
+    - name: Load cached venv
+      id: cached-poetry-dependencies
+      uses: actions/cache@v2
+      with:
+        path: ~/.cache
+        key: venv-${{ runner.os }}-${{ steps.setup-python.outputs.python-version }}-01-${{ hashFiles('**/poetry.lock') }}
+
+    - name: Install dependencies
+      if: steps.cached-poetry-dependencies.outputs.cache-hit != 'true'
+      run: poetry install --no-interaction --no-root
+
+    - name: Install Lava
+      run: poetry install --no-interaction
+
+    - name: Run unit tests
+      if: runner.os == 'Linux' || runner.os == 'macOS'
+      run: |
+        git lfs fetch
+        git lfs pull
+        source $VENV
+        python3 -m pip install ipykernel
+        pytest
+        
+    - name: Run unit tests
+      if: runner.os == 'Windows'
+      run: |
+        .venv\Scripts\activate.ps1
+        python3 -m pip install ipykernel
+        pytest
+
+  msg-infr-unit-tests:
+    name: Message Infrastructure Unit Test
+    runs-on: ${{ matrix.operating-system }}
+    env:
+      DEBUG: 1
+      CMAKE_ARGS: "-DGRPC_CHANNEL=ON"
+
+    strategy:
+      matrix:
+        # TODO: restore it before merge into ML
+        operating-system: [ubuntu-latest,] #windows-latest, macos-latest]
+
+    steps:
+    - uses: actions/checkout@v2
+      with:
+        lfs: true
+
+    - name: Set up Python 3.9
+      uses: actions/setup-python@v2
+      with:
+        python-version: 3.9
+
+    - name: Install Poetry
+      uses: snok/install-poetry@v1
+      with:
+        virtualenvs-path: .venv
+        virtualenvs-create: true
+        virtualenvs-in-project: true
+
+    - name: Load cached venv
+      id: cached-poetry-dependencies
+      uses: actions/cache@v2
+      with:
+        path: ~/.cache
+        key: venv-${{ runner.os }}-${{ steps.setup-python.outputs.python-version }}-02-${{ hashFiles('**/poetry.lock') }}
+
+    - name: Install dependencies
+      working-directory: ./src/lava/magma/runtime/message_infrastructure
+      if: steps.cached-poetry-dependencies.outputs.cache-hit != 'true'
+      run: poetry install --no-interaction --no-root
+
+    - name: Install message_infrastructure
+      working-directory: ./src/lava/magma/runtime/message_infrastructure
+      run: poetry install --no-interaction
+
+    - name: Run message infrastructure cpp unit tests
+      working-directory: ./src/lava/magma/runtime/message_infrastructure/
+      run: build/temp.*/MessageInfrastructurePywrapper/test/test_messaging_infrastructure
+
+    - name: Run message infrastructure unit tests
+      working-directory: ./src/lava/magma/runtime/message_infrastructure
+      if: runner.os == 'Linux'
+      run: |
+        source $VENV
+        python3 -m pip install ipykernel
+        pytest test/