--- conflicted
+++ resolved
@@ -42,15 +42,13 @@
 ```bash
 $ cmake .. -DCMAKE_BUILD_TYPE=Debug
 ```
-<<<<<<< HEAD
-#### (4) If you want to enable DDS channel, run the command:
+
+#### (5) If you want to enable DDS channel, run the command:
 ```bash
 $cmake .. -DDDS_CHANNEL=ON -D<DDS_BACKEND>_ENABLE=ON
 # [DDS_BACKEND: FASTDDS, CycloneDDS ..., only support FASTDDS now]
 ``` 
-=======
 
->>>>>>> 04ca7e6c
 ### 3. Compile with makefile
 Run the command,
 ```bash
