--- conflicted
+++ resolved
@@ -8,22 +8,15 @@
 
 
 class MessageInfrastructureFactory:
-<<<<<<< HEAD
     """Creates the message infrastructure instance based on type"""
-
-    @staticmethod
-    def create(factory_type: ActorType):
-        if PURE_PYTHON_VERSION:
-            factory_type = ActorType.PyMultiProcessing
-        """type of actor framework being chosen"""
-=======
-    """Factory class to create the messaging infrastructure"""
 
     @staticmethod
     def create(factory_type: ActorType):
         """Creates the message infrastructure instance based on type
         of actor framework being chosen."""
->>>>>>> f07e65ad
+        if PURE_PYTHON_VERSION:
+            factory_type = ActorType.PyMultiProcessing
+        """type of actor framework being chosen"""
         if factory_type == ActorType.MultiProcessing:
             from lava.magma.runtime.message_infrastructure.multiprocessing \
                 import MultiProcessing
