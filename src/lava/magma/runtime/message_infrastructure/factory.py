--- conflicted
+++ resolved
@@ -8,7 +8,6 @@
 
 
 class MessageInfrastructureFactory:
-<<<<<<< HEAD
     """Creates the message infrastructure instance based on type"""
 
     @staticmethod
@@ -16,14 +15,6 @@
         if PURE_PYTHON_VERSION:
             factory_type = ActorType.PyMultiProcessing
         """type of actor framework being chosen"""
-=======
-    """Factory class to create the messaging infrastructure"""
-
-    @staticmethod
-    def create(factory_type: ActorType):
-        """Creates the message infrastructure instance based on type
-        of actor framework being chosen."""
->>>>>>> 5d8bd3e8
         if factory_type == ActorType.MultiProcessing:
             from lava.magma.runtime.message_infrastructure.multiprocessing \
                 import MultiProcessing
