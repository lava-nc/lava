--- conflicted
+++ resolved
@@ -45,10 +45,6 @@
     target_link_libraries(MessageInfrastructurePywrapper PRIVATE message_infrastructure)
 endif()
 
-<<<<<<< HEAD
-=======
-# Cpp unit tests using GoogleTest
->>>>>>> 15f2613b
 if(CMAKE_BUILD_TYPE STREQUAL "Debug")
     message("debug mode and enable cpp unit test")
     enable_testing()
