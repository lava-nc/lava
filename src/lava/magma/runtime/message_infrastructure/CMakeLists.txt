cmake_minimum_required(VERSION 3.5)
project(message_passing)

set (CMAKE_CXX_STANDARD 17)
include_directories(message_infrastructure/csrc)

<<<<<<< HEAD
find_package(pybind11 REQUIRED)
=======
set(MULTI_PROC_SRCS 
    "message_infrastructure/csrc/multiprocessing.cc"
    "message_infrastructure/csrc/posix_actor.cc"
)
>>>>>>> fc15bbdf

file (GLOB MULTI_PROC_SRCS "message_infrastructure/csrc/multiprocessing.cc"
                           "message_infrastructure/csrc/shmem_port.cc"
                           "message_infrastructure/csrc/port_proxy.cc")

file (GLOB PY_WRAPPER "message_infrastructure/csrc/message_infrastructure_py_wrapper.cc")

add_library(multi_processing SHARED ${MULTI_PROC_SRCS})
target_include_directories(multi_processing PUBLIC 
                           ${pybind11_INCLUDE_DIRS}
                           ${PROJECT_SOURCE_DIR}/message_infrastructure/csrc
                           )

pybind11_add_module(MessageInfrastructurePywrapper ${PY_WRAPPER})
target_link_libraries(MessageInfrastructurePywrapper PRIVATE multi_processing)<|MERGE_RESOLUTION|>--- conflicted
+++ resolved
@@ -2,20 +2,14 @@
 project(message_passing)
 
 set (CMAKE_CXX_STANDARD 17)
-include_directories(message_infrastructure/csrc)
 
-<<<<<<< HEAD
 find_package(pybind11 REQUIRED)
-=======
-set(MULTI_PROC_SRCS 
-    "message_infrastructure/csrc/multiprocessing.cc"
-    "message_infrastructure/csrc/posix_actor.cc"
-)
->>>>>>> fc15bbdf
 
-file (GLOB MULTI_PROC_SRCS "message_infrastructure/csrc/multiprocessing.cc"
-                           "message_infrastructure/csrc/shmem_port.cc"
-                           "message_infrastructure/csrc/port_proxy.cc")
+set (MULTI_PROC_SRCS
+     "message_infrastructure/csrc/multiprocessing.cc"
+     "message_infrastructure/csrc/posix_actor.cc"
+     "message_infrastructure/csrc/shmem_port.cc"
+     "message_infrastructure/csrc/port_proxy.cc")
 
 file (GLOB PY_WRAPPER "message_infrastructure/csrc/message_infrastructure_py_wrapper.cc")
 
