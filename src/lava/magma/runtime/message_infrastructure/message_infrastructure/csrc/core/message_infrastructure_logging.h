--- conflicted
+++ resolved
@@ -44,10 +44,7 @@
 #define LOG_LAYER (1)
 #define LOG_SMMP  (1)  // log for shmemport
 #define LOG_SKP   (1)  // log for socketport
-<<<<<<< HEAD
-=======
 #define LOG_DDS   (1)  // lof for DDS Channel
->>>>>>> 1e0ecaf0
 
 #if defined(MSG_LOG_LEVEL)
 #elif defined(MSG_LOG_LEVEL_ALL)
@@ -96,33 +93,6 @@
 #define LAVA_LOG(_module, _fmt, ...) do { \
   if ((_module) && (MSG_LOG_LEVEL <= LOG_MASK_INFO)) { \
     DEBUG_LOG_PRINT("[CPP INFO]", _fmt, ## __VA_ARGS__); \
-<<<<<<< HEAD
-  } \
-} while (0)
-
-#define LAVA_DUMP(_module, _fmt, ...) do { \
-  if (_module && (MSG_LOG_LEVEL <= LOG_MASK_DUMP)) { \
-    DEBUG_LOG_PRINT("[CPP DUMP]", _fmt, ## __VA_ARGS__); \
-  } \
-} while (0)
-
-#define LAVA_DEBUG(_module, _fmt, ...) do { \
-  if (_module && (MSG_LOG_LEVEL <= LOG_MASK_DBUG)) { \
-    DEBUG_LOG_PRINT("[CPP DBUG]", _fmt, ## __VA_ARGS__); \
-  } \
-} while (0)
-
-#define LAVA_LOG_WARN(_module, _fmt, ...) do { \
-  if (_module && (MSG_LOG_LEVEL <= LOG_MASK_WARN)) { \
-    DEBUG_LOG_PRINT("[CPP WARN]", _fmt, ## __VA_ARGS__); \
-  } \
-} while (0)
-
-#define LAVA_LOG_ERR(_fmt, ...) do { \
-  DEBUG_LOG_PRINT("[CPP ERRO]", _fmt, ## __VA_ARGS__); \
-} while (0)
-
-=======
   } \
 } while (0)
 
@@ -156,7 +126,6 @@
   } \
 } while (0)
 
->>>>>>> 1e0ecaf0
 namespace message_infrastructure {
 
 enum LogLevel {
