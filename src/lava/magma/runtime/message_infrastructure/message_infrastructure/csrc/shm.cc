// Copyright (C) 2021 Intel Corporation
// SPDX-License-Identifier: BSD-3-Clause
// See: https://spdx.org/licenses/

#include <sys/mman.h>
#include <sys/stat.h>
#include <sys/types.h>
#include <sys/shm.h>
#include <fcntl.h>
#include <semaphore.h>
#include <unistd.h>

#include "shm.h"
#include "message_infrastructure_logging.h"

namespace message_infrastructure {

SharedMemory::SharedMemory(const size_t &mem_size, const int &shmid) {
  shmid_ = shmid;
  size_ = mem_size;
  data_ = shmat(shmid, NULL, 0);
}
void SharedMemory::InitSemaphore() {
  sem_init(&req_, 1, 0);
  sem_init(&ack_, 1, 0);
}
int SharedMemory::GetShmid() {
  return shmid_;
}
void* SharedMemory::MemMap() {
  return (data_ = shmat(shmid_, NULL, 0));
}
sem_t& SharedMemory::GetReqSemaphore() {
  return req_;
}
sem_t& SharedMemory::GetAckSemaphore() {
  return ack_;
}
int SharedMemory::GetDataElem(int offset) {
  return static_cast<int> (*(((char*)data_) + offset));
}

int SharedMemManager::AllocSharedMemory(const size_t &mem_size) {
  int shmid = shmget(key_++, mem_size, 0644|IPC_CREAT);
<<<<<<< HEAD
  if (shmid < 0) {
    LAVA_LOG_ERR("Cannot allocate shared memory with size %u\n", mem_size);
    exit(-1);
  }
  LAVA_LOG(LOG_SMMP, "Allocate shared memory.\n");
=======
  LAVA_LOG(LOG_MP, "Allocate shm %d\n", mem_size);
  if (shmid < 0){
    LAVA_LOG_ERR("Cannot allocate %d shm memory, ret shmid: %d\n", mem_size, shmid);
    return shmid;
  }

>>>>>>> 3e07a55b
  shmids_.insert(shmid);
  return shmid;
}
SharedMemoryPtr SharedMemManager::AllocChannelSharedMemory(const size_t &mem_size) {
  int shmid = shmget(key_++, 120, 0644|IPC_CREAT);
  if (shmid < 0) {
    LAVA_LOG_ERR("Cannot allocate shared memory with size %lu, id : %d\n", mem_size, shmid);

    exit(-1);
  }
  LAVA_LOG(LOG_SMMP, "Allocate shared memory.\n");
  SharedMemoryPtr shm = std::make_shared<SharedMemory>(mem_size, shmid);
  shm->InitSemaphore();

  shmids_.insert(shmid);
  return shm;
}

int SharedMemManager::DeleteSharedMemory(const int &shmid) {
  // Release specific shared memory
  int result = -1;
  if (shmids_.find(shmid) != shmids_.end()) {
    result = shmctl(shmid, IPC_RMID, NULL);
    shmids_.erase(shmid);
  } else {
    printf("There is no shmem whose id is %i.\n", shmid);
  }
  return result;
}

SharedMemManager::~SharedMemManager() {
  int result = 0;
  for (auto it = shmids_.begin(); it != shmids_.end(); it++) {
    result = shmctl(*it, IPC_RMID, NULL);
    if (result)
      exit(-1);
  }
  shmids_.clear();
}

SharedMemManager SharedMemManager::smm_;

SharedMemManager& GetSharedMemManager() {
  SharedMemManager &smm = SharedMemManager::smm_;
  return smm;
}
}  // namespace message_infrastructure<|MERGE_RESOLUTION|>--- conflicted
+++ resolved
@@ -42,20 +42,10 @@
 
 int SharedMemManager::AllocSharedMemory(const size_t &mem_size) {
   int shmid = shmget(key_++, mem_size, 0644|IPC_CREAT);
-<<<<<<< HEAD
   if (shmid < 0) {
     LAVA_LOG_ERR("Cannot allocate shared memory with size %u\n", mem_size);
     exit(-1);
   }
-  LAVA_LOG(LOG_SMMP, "Allocate shared memory.\n");
-=======
-  LAVA_LOG(LOG_MP, "Allocate shm %d\n", mem_size);
-  if (shmid < 0){
-    LAVA_LOG_ERR("Cannot allocate %d shm memory, ret shmid: %d\n", mem_size, shmid);
-    return shmid;
-  }
-
->>>>>>> 3e07a55b
   shmids_.insert(shmid);
   return shmid;
 }
