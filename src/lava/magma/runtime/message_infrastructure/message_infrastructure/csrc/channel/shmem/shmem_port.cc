--- conflicted
+++ resolved
@@ -1,5 +1,4 @@
-<<<<<<< HEAD
-=======
+
 // Copyright (C) 2022 Intel Corporation
 // SPDX-License-Identifier: BSD-3-Clause
 // See: https://spdx.org/licenses/
@@ -204,4 +203,3 @@
 }
 
 }  // namespace message_infrastructure
->>>>>>> 0a510502
