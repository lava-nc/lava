// Copyright (C) 2022 Intel Corporation
// SPDX-License-Identifier: BSD-3-Clause
// See: https://spdx.org/licenses/

#include <message_infrastructure/csrc/channel/shmem/shmem_port.h>
#include <message_infrastructure/csrc/core/utils.h>
#include <message_infrastructure/csrc/core/message_infrastructure_logging.h>
<<<<<<< HEAD

=======
>>>>>>> 1e0ecaf0
#include <semaphore.h>
#include <unistd.h>
#include <thread>  // NOLINT
#include <mutex>  // NOLINT
#include <memory>
#include <string>
#include <condition_variable>  // NOLINT
#include <cassert>
#include <cstring>

namespace message_infrastructure {
<<<<<<< HEAD
ShmemRecvQueue::ShmemRecvQueue(const std::string& name,
                          const size_t &size,
                          const size_t &nbytes)
  : name_(name), size_(size), nbytes_(nbytes),
    read_index_(0), write_index_(0), done_(false) {
  array_.reserve(size_);
}

void ShmemRecvQueue::Push(void* src) {
  auto const curr_write_index = write_index_.load(std::memory_order_relaxed);
  auto next_write_index = curr_write_index + 1;
  if (next_write_index == size_) {
      next_write_index = 0;
  }

  if (next_write_index != read_index_.load(std::memory_order_acquire)) {
    void *ptr = malloc(nbytes_);
    std::memcpy(ptr, src, nbytes_);
    array_[curr_write_index] = ptr;
    write_index_.store(next_write_index, std::memory_order_release);
  }
}

void* ShmemRecvQueue::Pop(bool block) {
  while (block && Empty()) {
    helper::Sleep();
    if (done_)
      return NULL;
  }
  auto const curr_read_index = read_index_.load(std::memory_order_relaxed);
  assert(curr_read_index != write_index_.load(std::memory_order_acquire));
  void *ptr = array_[curr_read_index];
  auto next_read_index = curr_read_index + 1;
  if (next_read_index == size_) {
    next_read_index = 0;
  }
  read_index_.store(next_read_index, std::memory_order_release);
  return ptr;
}

void* ShmemRecvQueue::Front() {
  while (Empty()) {
    helper::Sleep();
    if (done_)
      return NULL;
  }
  auto curr_read_index = read_index_.load(std::memory_order_acquire);
  void *ptr = array_[curr_read_index];
  return ptr;
}

void ShmemRecvQueue::Stop() {
  done_ = true;
}

bool ShmemRecvQueue::Probe() {
  return !Empty();
}

int ShmemRecvQueue::AvailableCount() {
  auto const curr_read_index = read_index_.load(std::memory_order_acquire);
  auto const curr_write_index = write_index_.load(std::memory_order_acquire);
  if (curr_read_index == curr_write_index) {
    return size_;
  }
  if (curr_write_index > curr_read_index) {
    return size_ - curr_write_index + curr_read_index - 1;
  }
  return curr_read_index - curr_write_index - 1;
}

bool ShmemRecvQueue::Empty() {
  auto const curr_read_index = read_index_.load(std::memory_order_acquire);
  auto const curr_write_index = write_index_.load(std::memory_order_acquire);
  return curr_read_index == curr_write_index;
}

void ShmemRecvQueue::Free() {
  if (!Empty()) {
    auto const curr_read_index = read_index_.load(std::memory_order_acquire);
    auto const curr_write_index = write_index_.load(std::memory_order_acquire);
    int max, min;
    if (curr_read_index < curr_write_index) {
      max = curr_write_index;
      min = curr_read_index;
    } else {
      min = curr_write_index + 1;
      max = curr_read_index + 1;
    }
    for (int i = min; i < max; i++)
      if (array_[i]) free(array_[i]);
    read_index_.store(0, std::memory_order_release);
    write_index_.store(0, std::memory_order_release);
  }
}

ShmemRecvQueue::~ShmemRecvQueue() {
  Free();
=======

template<>
void RecvQueue<MetaDataPtr>::FreeData(MetaDataPtr data) {
  free(data->mdata);
>>>>>>> 1e0ecaf0
}

ShmemSendPort::ShmemSendPort(const std::string &name,
                SharedMemoryPtr shm,
                const size_t &size,
                const size_t &nbytes)
  : AbstractSendPort(name, size, nbytes), shm_(shm), done_(false)
{}

void ShmemSendPort::Start() {
  shm_->Start();
}

void ShmemSendPort::Send(MetaDataPtr metadata) {
  shm_->Store([this, &metadata](void* data){
    char* cptr = reinterpret_cast<char*>(data);
    std::memcpy(cptr, metadata.get(), sizeof(MetaData));
    cptr += sizeof(MetaData);
    std::memcpy(cptr, metadata->mdata, this->nbytes_ - sizeof(MetaData));
  });
}

bool ShmemSendPort::Probe() {
  return false;
}

void ShmemSendPort::Join() {
  done_ = true;
}

ShmemRecvPort::ShmemRecvPort(const std::string &name,
                SharedMemoryPtr shm,
                const size_t &size,
                const size_t &nbytes)
  : AbstractRecvPort(name, size, nbytes), shm_(shm), done_(false) {
<<<<<<< HEAD
  queue_ = std::make_shared<ShmemRecvQueue>(name_, size_, nbytes_);
=======
  recv_queue_ = std::make_shared<RecvQueue<MetaDataPtr>>(name_, size_);
}

ShmemRecvPort::~ShmemRecvPort() {
>>>>>>> 1e0ecaf0
}

void ShmemRecvPort::Start() {
  recv_queue_thread_ = std::make_shared<std::thread>(
                       &message_infrastructure::ShmemRecvPort::QueueRecv, this);
}

void ShmemRecvPort::QueueRecv() {
  while (!done_.load()) {
    bool ret = false;
    if (this->recv_queue_->AvailableCount() > 0) {
      ret = shm_->Load([this](void* data){
        MetaDataPtr metadata_res = std::make_shared<MetaData>();
        std::memcpy(metadata_res.get(), data, sizeof(MetaData));
        metadata_res->mdata = malloc(this->nbytes_ - sizeof(MetaData));
        std::memcpy(metadata_res->mdata,
          reinterpret_cast<char *>(data) + sizeof(MetaData),
          this->nbytes_ - sizeof(MetaData));
        this->recv_queue_->Push(metadata_res);
      });
    }
    if (!ret) {
      // sleep
      helper::Sleep();
    }
  }
}

bool ShmemRecvPort::Probe() {
  return recv_queue_->Probe();
}

MetaDataPtr ShmemRecvPort::Recv() {
<<<<<<< HEAD
  char *cptr = reinterpret_cast<char *>(queue_->Pop(true));
  MetaDataPtr metadata_res = std::make_shared<MetaData>();
  std::memcpy(metadata_res.get(), cptr, sizeof(MetaData));
  metadata_res->mdata = reinterpret_cast<void*>(cptr + sizeof(MetaData));
  return metadata_res;
=======
  return recv_queue_->Pop(true);
>>>>>>> 1e0ecaf0
}

void ShmemRecvPort::Join() {
  if (!done_) {
    done_ = true;
    recv_queue_thread_->join();
    recv_queue_->Stop();
  }
}

MetaDataPtr ShmemRecvPort::Peek() {
<<<<<<< HEAD
  char *cptr = reinterpret_cast<char *>(queue_->Front());
  MetaDataPtr metadata_res = std::make_shared<MetaData>();
  std::memcpy(metadata_res.get(), cptr, sizeof(MetaData));
  metadata_res->mdata = reinterpret_cast<void*>(cptr + sizeof(MetaData));
=======
  return recv_queue_->Front();
}

ShmemBlockRecvPort::ShmemBlockRecvPort(const std::string &name,
  SharedMemoryPtr shm, const size_t &nbytes)
  : AbstractRecvPort(name, 1, nbytes), shm_(shm)
{}

MetaDataPtr ShmemBlockRecvPort::Recv() {
  MetaDataPtr metadata_res = std::make_shared<MetaData>();
  shm_->BlockLoad([&metadata_res, this](void* data){
    std::memcpy(metadata_res.get(), data, sizeof(MetaData));
    void *ptr = malloc(this->nbytes_ - sizeof(MetaData));
    std::memcpy(ptr, reinterpret_cast<char *>(data) + sizeof(MetaData),
      this->nbytes_ - sizeof(MetaData));
    metadata_res->mdata = ptr;
  });
>>>>>>> 1e0ecaf0
  return metadata_res;
}

MetaDataPtr ShmemBlockRecvPort::Peek() {
  MetaDataPtr metadata_res = std::make_shared<MetaData>();
  shm_->Read([&metadata_res, this](void* data){
    std::memcpy(metadata_res.get(), data, sizeof(MetaData));
    void *ptr = malloc(this->nbytes_ - sizeof(MetaData));
    std::memcpy(ptr, reinterpret_cast<char *>(data) + sizeof(MetaData),
      this->nbytes_ - sizeof(MetaData));
    metadata_res->mdata = ptr;
  });
  return metadata_res;
}

bool ShmemBlockRecvPort::Probe() {
  return shm_->TryProbe();
}

}  // namespace message_infrastructure<|MERGE_RESOLUTION|>--- conflicted
+++ resolved
@@ -5,10 +5,6 @@
 #include <message_infrastructure/csrc/channel/shmem/shmem_port.h>
 #include <message_infrastructure/csrc/core/utils.h>
 #include <message_infrastructure/csrc/core/message_infrastructure_logging.h>
-<<<<<<< HEAD
-
-=======
->>>>>>> 1e0ecaf0
 #include <semaphore.h>
 #include <unistd.h>
 #include <thread>  // NOLINT
@@ -20,111 +16,10 @@
 #include <cstring>
 
 namespace message_infrastructure {
-<<<<<<< HEAD
-ShmemRecvQueue::ShmemRecvQueue(const std::string& name,
-                          const size_t &size,
-                          const size_t &nbytes)
-  : name_(name), size_(size), nbytes_(nbytes),
-    read_index_(0), write_index_(0), done_(false) {
-  array_.reserve(size_);
-}
-
-void ShmemRecvQueue::Push(void* src) {
-  auto const curr_write_index = write_index_.load(std::memory_order_relaxed);
-  auto next_write_index = curr_write_index + 1;
-  if (next_write_index == size_) {
-      next_write_index = 0;
-  }
-
-  if (next_write_index != read_index_.load(std::memory_order_acquire)) {
-    void *ptr = malloc(nbytes_);
-    std::memcpy(ptr, src, nbytes_);
-    array_[curr_write_index] = ptr;
-    write_index_.store(next_write_index, std::memory_order_release);
-  }
-}
-
-void* ShmemRecvQueue::Pop(bool block) {
-  while (block && Empty()) {
-    helper::Sleep();
-    if (done_)
-      return NULL;
-  }
-  auto const curr_read_index = read_index_.load(std::memory_order_relaxed);
-  assert(curr_read_index != write_index_.load(std::memory_order_acquire));
-  void *ptr = array_[curr_read_index];
-  auto next_read_index = curr_read_index + 1;
-  if (next_read_index == size_) {
-    next_read_index = 0;
-  }
-  read_index_.store(next_read_index, std::memory_order_release);
-  return ptr;
-}
-
-void* ShmemRecvQueue::Front() {
-  while (Empty()) {
-    helper::Sleep();
-    if (done_)
-      return NULL;
-  }
-  auto curr_read_index = read_index_.load(std::memory_order_acquire);
-  void *ptr = array_[curr_read_index];
-  return ptr;
-}
-
-void ShmemRecvQueue::Stop() {
-  done_ = true;
-}
-
-bool ShmemRecvQueue::Probe() {
-  return !Empty();
-}
-
-int ShmemRecvQueue::AvailableCount() {
-  auto const curr_read_index = read_index_.load(std::memory_order_acquire);
-  auto const curr_write_index = write_index_.load(std::memory_order_acquire);
-  if (curr_read_index == curr_write_index) {
-    return size_;
-  }
-  if (curr_write_index > curr_read_index) {
-    return size_ - curr_write_index + curr_read_index - 1;
-  }
-  return curr_read_index - curr_write_index - 1;
-}
-
-bool ShmemRecvQueue::Empty() {
-  auto const curr_read_index = read_index_.load(std::memory_order_acquire);
-  auto const curr_write_index = write_index_.load(std::memory_order_acquire);
-  return curr_read_index == curr_write_index;
-}
-
-void ShmemRecvQueue::Free() {
-  if (!Empty()) {
-    auto const curr_read_index = read_index_.load(std::memory_order_acquire);
-    auto const curr_write_index = write_index_.load(std::memory_order_acquire);
-    int max, min;
-    if (curr_read_index < curr_write_index) {
-      max = curr_write_index;
-      min = curr_read_index;
-    } else {
-      min = curr_write_index + 1;
-      max = curr_read_index + 1;
-    }
-    for (int i = min; i < max; i++)
-      if (array_[i]) free(array_[i]);
-    read_index_.store(0, std::memory_order_release);
-    write_index_.store(0, std::memory_order_release);
-  }
-}
-
-ShmemRecvQueue::~ShmemRecvQueue() {
-  Free();
-=======
 
 template<>
 void RecvQueue<MetaDataPtr>::FreeData(MetaDataPtr data) {
   free(data->mdata);
->>>>>>> 1e0ecaf0
 }
 
 ShmemSendPort::ShmemSendPort(const std::string &name,
@@ -160,14 +55,10 @@
                 const size_t &size,
                 const size_t &nbytes)
   : AbstractRecvPort(name, size, nbytes), shm_(shm), done_(false) {
-<<<<<<< HEAD
-  queue_ = std::make_shared<ShmemRecvQueue>(name_, size_, nbytes_);
-=======
   recv_queue_ = std::make_shared<RecvQueue<MetaDataPtr>>(name_, size_);
 }
 
 ShmemRecvPort::~ShmemRecvPort() {
->>>>>>> 1e0ecaf0
 }
 
 void ShmemRecvPort::Start() {
@@ -201,15 +92,7 @@
 }
 
 MetaDataPtr ShmemRecvPort::Recv() {
-<<<<<<< HEAD
-  char *cptr = reinterpret_cast<char *>(queue_->Pop(true));
-  MetaDataPtr metadata_res = std::make_shared<MetaData>();
-  std::memcpy(metadata_res.get(), cptr, sizeof(MetaData));
-  metadata_res->mdata = reinterpret_cast<void*>(cptr + sizeof(MetaData));
-  return metadata_res;
-=======
   return recv_queue_->Pop(true);
->>>>>>> 1e0ecaf0
 }
 
 void ShmemRecvPort::Join() {
@@ -221,12 +104,6 @@
 }
 
 MetaDataPtr ShmemRecvPort::Peek() {
-<<<<<<< HEAD
-  char *cptr = reinterpret_cast<char *>(queue_->Front());
-  MetaDataPtr metadata_res = std::make_shared<MetaData>();
-  std::memcpy(metadata_res.get(), cptr, sizeof(MetaData));
-  metadata_res->mdata = reinterpret_cast<void*>(cptr + sizeof(MetaData));
-=======
   return recv_queue_->Front();
 }
 
@@ -244,7 +121,6 @@
       this->nbytes_ - sizeof(MetaData));
     metadata_res->mdata = ptr;
   });
->>>>>>> 1e0ecaf0
   return metadata_res;
 }
 
