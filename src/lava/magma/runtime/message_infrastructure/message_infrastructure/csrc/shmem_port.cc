--- conflicted
+++ resolved
@@ -175,18 +175,12 @@
 
 void ShmemRecvPort::QueueRecv() {
   while(!done_.load()) {
-<<<<<<< HEAD
-    auto ret = shm_->Load([this](void* data){
-      this->queue_->Push(data);
-    }, this->queue_->AvailableCount() >= 1);
-=======
     bool ret = false;
     if (this->queue_->AvailableCount() > 0) {
       ret = shm_->Load([this](void* data){
         this->queue_->Push(data);
       });
     }
->>>>>>> 5e94148a
     if (!ret) {
       // sleep
       _mm_pause();
