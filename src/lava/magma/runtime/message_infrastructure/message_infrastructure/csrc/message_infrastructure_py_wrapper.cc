--- conflicted
+++ resolved
@@ -52,13 +52,7 @@
     .def("probe", &SendPortProxy::Probe)
     .def("send", &SendPortProxy::Send)
     .def("join", &SendPortProxy::Join)
-<<<<<<< HEAD
     .def("name", &SendPortProxy::Name)
-=======
-    .def_property_readonly("name", &SendPortProxy::Name)
-    .def("dtype", &SendPortProxy::Dtype)
-    .def("shape", &SendPortProxy::Shape)
->>>>>>> 548e4579
     .def("size", &SendPortProxy::Size);
   py::class_<RecvPortProxy, PortProxy, std::shared_ptr<RecvPortProxy>> (m, "RecvPort")
     .def(py::init<>())
@@ -68,13 +62,7 @@
     .def("recv", &RecvPortProxy::Recv)
     .def("peek", &RecvPortProxy::Peek)
     .def("join", &RecvPortProxy::Join)
-<<<<<<< HEAD
-    .def("name", &RecvPortProxy::Name)
-=======
     .def_property_readonly("name", &RecvPortProxy::Name)
-    .def("dtype", &RecvPortProxy::Dtype)
-    .def("shape", &RecvPortProxy::Shape)
->>>>>>> 548e4579
     .def("size", &RecvPortProxy::Size);
   // py::class_<CppInPortVectorDense, std::shared_ptr<CppInPortVectorDense>> (m, "InPortVectorDense")
   //   .def(py::init<RecvPortProxyList>())
