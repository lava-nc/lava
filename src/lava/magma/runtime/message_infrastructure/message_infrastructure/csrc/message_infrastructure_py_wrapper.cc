--- conflicted
+++ resolved
@@ -85,10 +85,6 @@
     .def("probe", &SendPortProxy::Probe)
     .def("send", &SendPortProxy::Send)
     .def("join", &SendPortProxy::Join)
-<<<<<<< HEAD
-    .def("name", &SendPortProxy::Name)
-=======
->>>>>>> e435c84e
     .def_property_readonly("name", &SendPortProxy::Name)
     .def("size", &SendPortProxy::Size);
   py::class_<RecvPortProxy, PortProxy, std::shared_ptr<RecvPortProxy>> (m, "RecvPort")
