// Copyright (C) 2021 Intel Corporation
// SPDX-License-Identifier: BSD-3-Clause
// See: https://spdx.org/licenses/

#include <memory>

#include <pybind11/functional.h>
#include <pybind11/pybind11.h>
#include <pybind11/stl.h>

#include "abstract_actor.h"
#include "channel_factory.h"
#include "multiprocessing.h"
#include "port_proxy.h"
#include "shm.h"
#include "shmem_channel.h"
#include "shmem_port.h"
#include "utils.h"
#include "ports.h"
#include "selector.h"
#include "transformer.h"
#include "py_middle_layer_test.h"

namespace message_infrastructure {

namespace py = pybind11;

PYBIND11_MODULE(MessageInfrastructurePywrapper, m) {
  py::class_<MultiProcessing> (m, "CppMultiProcessing")
    .def(py::init<>())
    .def("build_actor", &MultiProcessing::BuildActor)
    .def("check_actor", &MultiProcessing::CheckActor)
    .def("get_actors", &MultiProcessing::GetActors)
    .def("get_shmm", &MultiProcessing::GetSharedMemManager)
    .def("stop", &MultiProcessing::Stop);
  py::enum_<ProcessType> (m, "ProcessType")
    .value("ErrorProcess", ErrorProcess)
    .value("ChildProcess", ChildProcess)
    .value("ParentProcess", ParentProcess);
  py::class_<SharedMemManager> (m, "SharedMemManager")
    .def(py::init<>())
    .def("alloc_mem", &SharedMemManager::AllocSharedMemory)
    .def("stop", &SharedMemManager::Stop);
  py::class_<SharedMemory> (m, "SharedMemory")
    .def(py::init<int, int>());
  py::class_<PosixActor> (m, "Actor")
    .def("wait", &PosixActor::Wait)
    .def("get_status", &PosixActor::GetActorStatus)
    .def("stop", &PosixActor::Stop);
  py::enum_<ChannelType> (m, "ChannelType")
    .value("SHMEMCHANNEL", SHMEMCHANNEL)
    .value("RPCCHANNEL", RPCCHANNEL)
    .value("DDSCHANNEL", DDSCHANNEL);
  py::class_<ShmemSelector> (m, "Selector")
    .def(py::init<>())
    .def("select", &ShmemSelector::select);
  py::class_<AbstractChannel, std::shared_ptr<AbstractChannel>> (m, "Channel")
    .def(py::init<>())
    .def("get_send_port", &AbstractChannel::GetSendPort)
    .def("get_recv_port", &AbstractChannel::GetRecvPort);
  py::class_<ShmemChannel, AbstractChannel, std::shared_ptr<ShmemChannel>> (m, "ShmemChannel")
    .def("get_send_port", &ShmemChannel::GetSendPort)
    .def("get_recv_port", &ShmemChannel::GetRecvPort);
  py::class_<PortProxy, std::shared_ptr<PortProxy>> (m, "AbstractTransferPort");
  py::class_<SendPortProxy, PortProxy, std::shared_ptr<SendPortProxy>> (m, "SendPort")
    .def(py::init<ChannelType, AbstractSendPortPtr>())
    .def("get_channel_type", &SendPortProxy::GetChannelType)
    .def("get_send_port", &SendPortProxy::GetSendPort, py::return_value_policy::reference)
    .def("start", &SendPortProxy::Start)
    .def("probe", &SendPortProxy::Probe)
    .def("send", &SendPortProxy::Send)
    .def("join", &SendPortProxy::Join)
    .def("name", &SendPortProxy::Name)
    .def("dtype", &SendPortProxy::Dtype)
    .def("shape", &SendPortProxy::Shape)
    .def("size", &SendPortProxy::Size);
  py::class_<RecvPortProxy, PortProxy, std::shared_ptr<RecvPortProxy>> (m, "RecvPort")
    .def(py::init<ChannelType, AbstractRecvPortPtr>())
    .def("get_channel_type", &RecvPortProxy::GetChannelType)
    .def("get_recv_port", &RecvPortProxy::GetRecvPort, py::return_value_policy::reference)
    .def("start", &RecvPortProxy::Start)
    .def("probe", &RecvPortProxy::Probe)
    .def("recv", &RecvPortProxy::Recv)
    .def("peek", &RecvPortProxy::Peek)
    .def("join", &RecvPortProxy::Join)
    .def("name", &RecvPortProxy::Name)
    .def("dtype", &RecvPortProxy::Dtype)
    .def("shape", &RecvPortProxy::Shape)
    .def("size", &RecvPortProxy::Size);
  py::class_<ChannelFactory> (m, "ChannelFactory")
    .def("get_channel", &ChannelFactory::GetChannel<double>, py::return_value_policy::reference)
    .def("get_channel", &ChannelFactory::GetChannel<std::int16_t>, py::return_value_policy::reference)
    .def("get_channel", &ChannelFactory::GetChannel<std::int32_t>, py::return_value_policy::reference)
    .def("get_channel", &ChannelFactory::GetChannel<std::int64_t>, py::return_value_policy::reference)
    .def("get_channel", &ChannelFactory::GetChannel<float>, py::return_value_policy::reference);
  m.def("get_channel_factory", GetChannelFactory, py::return_value_policy::reference);
  py::class_<CppInPortVectorDense, std::shared_ptr<CppInPortVectorDense>> (m, "InPortVectorDense")
    .def(py::init<RecvPortProxyList>())
    .def("recv", &CppInPortVectorDense::Recv)
    .def("peek", &CppInPortVectorDense::Peek);
  py::class_<CppInPortVectorSparse, std::shared_ptr<CppInPortVectorSparse>> (m, "InPortVectorSparse")
    .def(py::init<RecvPortProxyList>())
    .def("recv", &CppInPortVectorSparse::Recv)
    .def("peek", &CppInPortVectorSparse::Peek);
  py::class_<CppInPortScalarDense, std::shared_ptr<CppInPortScalarDense>> (m, "InPortScalarDense")
    .def(py::init<RecvPortProxyList>())
    .def("recv", &CppInPortScalarDense::Recv)
    .def("peek", &CppInPortScalarDense::Peek);
  py::class_<CppInPortScalarSparse, std::shared_ptr<CppInPortScalarSparse>> (m, "InPortScalarSparse")
    .def(py::init<RecvPortProxyList>())
    .def("recv", &CppInPortScalarSparse::Recv)
    .def("peek", &CppInPortScalarSparse::Peek);
  py::class_<CppOutPortVectorDense, std::shared_ptr<CppOutPortVectorDense>> (m, "OutPortVectorDense")
    .def(py::init<SendPortProxyList>())
    .def("send", &CppOutPortVectorDense::Send)
    .def("flush", &CppOutPortVectorDense::Flush);
  py::class_<CppOutPortVectorSparse, std::shared_ptr<CppOutPortVectorSparse>> (m, "OutPortVectorSparse")
    .def(py::init<SendPortProxyList>())
    .def("send", &CppOutPortVectorSparse::Send)
    .def("flush", &CppOutPortVectorSparse::Flush);
  py::class_<CppOutPortScalarDense, std::shared_ptr<CppOutPortScalarDense>> (m, "OutPortScalarDense")
    .def(py::init<SendPortProxyList>())
    .def("send", &CppOutPortScalarDense::Send)
    .def("flush", &CppOutPortScalarDense::Flush);
  py::class_<CppOutPortScalarSparse, std::shared_ptr<CppOutPortScalarSparse>> (m, "OutPortScalarSparse")
    .def(py::init<SendPortProxyList>())
    .def("send", &CppOutPortScalarSparse::Send)
    .def("flush", &CppOutPortScalarSparse::Flush);
  py::class_<CppRefPortVectorDense, std::shared_ptr<CppRefPortVectorDense>> (m, "RefPortVectorDense")
    .def(py::init<SendPortProxyList, RecvPortProxyList>())
    .def("read", &CppRefPortVectorDense::Read)
    .def("write", &CppRefPortVectorDense::Write);
  py::class_<CppRefPortVectorSparse, std::shared_ptr<CppRefPortVectorSparse>> (m, "RefPortVectorSparse")
    .def(py::init<SendPortProxyList, RecvPortProxyList>())
    .def("read", &CppRefPortVectorSparse::Read)
    .def("write", &CppRefPortVectorSparse::Write);
  py::class_<CppRefPortScalarDense, std::shared_ptr<CppRefPortScalarDense>> (m, "RefPortScalarDense")
    .def(py::init<SendPortProxyList, RecvPortProxyList>())
    .def("read", &CppRefPortScalarDense::Read)
    .def("write", &CppRefPortScalarDense::Write);
  py::class_<CppRefPortScalarSparse, std::shared_ptr<CppRefPortScalarSparse>> (m, "RefPortScalarSparse")
    .def(py::init<SendPortProxyList, RecvPortProxyList>())
    .def("read", &CppRefPortScalarSparse::Read)
    .def("write", &CppRefPortScalarSparse::Write);
  py::class_<CppVarPortVectorDense, std::shared_ptr<CppVarPortVectorDense>> (m, "VarPortVectorDense")
    .def(py::init<std::string, SendPortProxyList, RecvPortProxyList>())
    .def("service", &CppVarPortVectorDense::Service)
    .def("recv", &CppVarPortVectorDense::Recv)
    .def("peek", &CppVarPortVectorDense::Peek);
  py::class_<CppVarPortVectorSparse, std::shared_ptr<CppVarPortVectorSparse>> (m, "VarPortVectorSparse")
    .def(py::init<std::string, SendPortProxyList, RecvPortProxyList>())
    .def("service", &CppVarPortVectorSparse::Service)
    .def("recv", &CppVarPortVectorSparse::Recv)
    .def("peek", &CppVarPortVectorSparse::Peek);
  py::class_<CppVarPortScalarDense, std::shared_ptr<CppVarPortScalarDense>> (m, "VarPortScalarDense")
    .def(py::init<std::string, SendPortProxyList, RecvPortProxyList>())
    .def("service", &CppVarPortScalarDense::Service)
    .def("recv", &CppVarPortScalarDense::Recv)
    .def("peek", &CppVarPortScalarDense::Peek);
  py::class_<CppVarPortScalarSparse, std::shared_ptr<CppVarPortScalarSparse>> (m, "VarPortScalarSparse")
    .def(py::init<std::string, SendPortProxyList, RecvPortProxyList>())
    .def("service", &CppVarPortScalarSparse::Service)
    .def("recv", &CppVarPortScalarSparse::Recv)
    .def("peek", &CppVarPortScalarSparse::Peek);
<<<<<<< HEAD
  py::class_<ProxySimplePort> (m, "ProxySimplePort")
    .def(py::init<>())
    .def("set_data", &ProxySimplePort::set_data)
    .def("transfer", &ProxySimplePort::transfer)
    .def("get_data", &ProxySimplePort::get_data, py::return_value_policy::reference);
=======
  py::class_<IdentityTransformer> (m, "IdentityTransformer")
    .def("transform", &IdentityTransformer::Transform);
  py::class_<VirtualPortTransformer> (m, "VirtualPortTransformer")
    // TODO: check how to initialize dictionary (constructors)
    .def("transform", &VirtualPortTransformer::Transform);
>>>>>>> c2ee0189
}

}  // namespace message_infrastructure<|MERGE_RESOLUTION|>--- conflicted
+++ resolved
@@ -162,19 +162,16 @@
     .def("service", &CppVarPortScalarSparse::Service)
     .def("recv", &CppVarPortScalarSparse::Recv)
     .def("peek", &CppVarPortScalarSparse::Peek);
-<<<<<<< HEAD
   py::class_<ProxySimplePort> (m, "ProxySimplePort")
     .def(py::init<>())
     .def("set_data", &ProxySimplePort::set_data)
     .def("transfer", &ProxySimplePort::transfer)
     .def("get_data", &ProxySimplePort::get_data, py::return_value_policy::reference);
-=======
-  py::class_<IdentityTransformer> (m, "IdentityTransformer")
-    .def("transform", &IdentityTransformer::Transform);
-  py::class_<VirtualPortTransformer> (m, "VirtualPortTransformer")
+  // py::class_<IdentityTransformer> (m, "IdentityTransformer")
+    // .def("transform", &IdentityTransformer::Transform);
+  // py::class_<VirtualPortTransformer> (m, "VirtualPortTransformer")
     // TODO: check how to initialize dictionary (constructors)
-    .def("transform", &VirtualPortTransformer::Transform);
->>>>>>> c2ee0189
+    // .def("transform", &VirtualPortTransformer::Transform);
 }
 
 }  // namespace message_infrastructure