--- conflicted
+++ resolved
@@ -114,13 +114,8 @@
         num_responses_expected = len(self.model_ids)
         counter = 0
         while counter < num_responses_expected:
-<<<<<<< HEAD
-            ptos_recv_port = self.process_to_service_ack[counter]
+            ptos_recv_port = self.process_to_service[counter]
             rcv_msgs.append(ptos_recv_port.recv().data)
-=======
-            ptos_recv_port = self.process_to_service[counter]
-            rcv_msgs.append(ptos_recv_port.recv())
->>>>>>> 62b2f078
             counter += 1
         return rcv_msgs
 
@@ -128,16 +123,10 @@
         """Relays data received from ProcessModel given by model id  to the
         runtime"""
         process_idx = self.model_ids.index(model_id)
-<<<<<<< HEAD
-
-        data_recv_port = self.process_to_service_data[process_idx]
-        data_relay_port = self.service_to_runtime_data
-        num_items = data_recv_port.recv().data
-=======
+
         data_recv_port = self.process_to_service[process_idx]
         data_relay_port = self.service_to_runtime
-        num_items = data_recv_port.recv()
->>>>>>> 62b2f078
+        num_items = data_recv_port.recv().data
         data_relay_port.send(num_items)
         for i in range(int(num_items[0])):
             value = data_recv_port.recv().data
@@ -162,15 +151,9 @@
         runtime."""
         process_idx = self.model_ids.index(model_id)
 
-<<<<<<< HEAD
-        ack_recv_port = self.process_to_service_ack[process_idx]
-        ack_relay_port = self.service_to_runtime_ack
-        ack_relay_port.send(ack_recv_port.recv().data)
-=======
         ack_recv_port = self.process_to_service[process_idx]
         ack_relay_port = self.service_to_runtime
-        ack_relay_port.send(ack_recv_port.recv())
->>>>>>> 62b2f078
+        ack_relay_port.send(ack_recv_port.recv().data)
 
     def run(self):
         """Retrieves commands from the runtime. On STOP or PAUSE commands all
@@ -186,17 +169,10 @@
 
         while True:
             # Probe if there is a new command from the runtime
-<<<<<<< HEAD
-            cmd = selector.select((self.runtime_to_service_cmd, lambda: True),
-                                  (self.runtime_to_service_req, lambda: False))
-            if cmd:
-                command = self.runtime_to_service_cmd.recv().data
-=======
             action = selector.select(*channel_actions)
 
             if action == 'cmd':
-                command = self.runtime_to_service.recv()
->>>>>>> 62b2f078
+                command = self.runtime_to_service.recv().data
                 if enum_equal(command, MGMT_COMMAND.STOP):
                     # Inform all ProcessModels about the STOP command
                     self._send_pm_cmd(command)
@@ -264,54 +240,22 @@
 
     def _handle_get_set(self, phase, command):
         if enum_equal(phase, LoihiPyRuntimeService.Phase.HOST):
-<<<<<<< HEAD
-            request = self.runtime_to_service_req.recv().data
-            if enum_equal(request, REQ_TYPE.GET):
-                requests: ty.List[np.ndarray] = [request]
-                # recv model_id
-                model_id: int = \
-                    self.runtime_to_service_req.recv().data[
-                        0].item()
-                # recv var_id
-                requests.append(
-                    self.runtime_to_service_req.recv().data)
-                self._send_pm_req_given_model_id(model_id,
-                                                 *requests)
-
-                self._relay_to_runtime_data_given_model_id(
-                    model_id)
-            elif enum_equal(request, REQ_TYPE.SET):
-                requests: ty.List[np.ndarray] = [request]
-                # recv model_id
-                model_id: int = \
-                    self.runtime_to_service_req.recv().data[
-                        0].item()
-                # recv var_id
-                requests.append(
-                    self.runtime_to_service_req.recv().data)
-                self._send_pm_req_given_model_id(model_id,
-                                                 *requests)
-
-                self._relay_to_pm_data_given_model_id(
-                    model_id)
-=======
             if enum_equal(command, MGMT_COMMAND.GET_DATA):
                 requests: ty.List[np.ndarray] = [command]
                 # recv model_id
-                model_id: int = int(self.runtime_to_service.recv()[0].item())
+                model_id: int = int(self.runtime_to_service.recv().data[0].item())
                 # recv var_id
-                requests.append(self.runtime_to_service.recv())
+                requests.append(self.runtime_to_service.recv().data)
                 self._send_pm_req_given_model_id(model_id, *requests)
                 self._relay_to_runtime_data_given_model_id(model_id)
             elif enum_equal(command, MGMT_COMMAND.SET_DATA):
                 requests: ty.List[np.ndarray] = [command]
                 # recv model_id
-                model_id: int = int(self.runtime_to_service.recv()[0].item())
+                model_id: int = int(self.runtime_to_service.recv().data[0].item())
                 # recv var_id
-                requests.append(self.runtime_to_service.recv())
+                requests.append(self.runtime_to_service.recv().data)
                 self._send_pm_req_given_model_id(model_id, *requests)
                 self._relay_to_pm_data_given_model_id(model_id)
->>>>>>> 62b2f078
             else:
                 raise RuntimeError(f"Unknown request {command}")
 
@@ -330,23 +274,13 @@
 
     def _get_pm_resp(self) -> ty.Iterable[MGMT_RESPONSE]:
         rcv_msgs = []
-<<<<<<< HEAD
-        for ptos_recv_port in self.process_to_service_ack:
+        for ptos_recv_port in self.process_to_service:
             rcv_msgs.append(ptos_recv_port.recv().data)
-
-=======
-        for ptos_recv_port in self.process_to_service:
-            rcv_msgs.append(ptos_recv_port.recv())
->>>>>>> 62b2f078
         return rcv_msgs
 
     def run(self):
         while True:
-<<<<<<< HEAD
-            command = self.runtime_to_service_cmd.recv().data
-=======
-            command = self.runtime_to_service.recv()
->>>>>>> 62b2f078
+            command = self.runtime_to_service.recv().data
             if enum_equal(command, MGMT_COMMAND.STOP):
                 self._send_pm_cmd(command)
                 rsps = self._get_pm_resp()
