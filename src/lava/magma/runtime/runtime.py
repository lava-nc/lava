--- conflicted
+++ resolved
@@ -508,7 +508,6 @@
             req_port.send(enum_to_np(var_id))
 
             # 2. Receive Data [NUM_ITEMS, DATA1, DATA2, ...]
-<<<<<<< HEAD
             if SupportTempChannel:
                 addr_path, recv_port = getTempRecvPort()
                 recv_port.start()
@@ -525,17 +524,7 @@
                 reshape_order = 'F' if isinstance(ev, LoihiSynapseVarModel) \
                     else 'C'
                 buffer = buffer.reshape(ev.shape, order=reshape_order)
-=======
-            data_port: CspRecvPort = self.service_to_runtime[runtime_srv_id]
-            num_items: int = int(data_port.recv()[0].item())
-            buffer: np.ndarray = np.zeros((1, np.prod(ev.shape)))
-            for i in range(num_items):
-                buffer[0, i] = data_port.recv()[0]
-
-            # 3. Reshape result and return
-            reshape_order = 'F' if isinstance(ev, LoihiSynapseVarModel) else 'C'
-            buffer = buffer.reshape(ev.shape, order=reshape_order)
->>>>>>> e15b9367
+
             if idx:
                 return buffer[idx]
             else:
