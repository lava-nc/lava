--- conflicted
+++ resolved
@@ -35,11 +35,7 @@
 from lava.magma.core.model.py.ports import RefVarTypeMapping
 from lava.magma.core.model.sub.model import AbstractSubProcessModel
 from lava.magma.core.process.ports.ports import AbstractPort, VarPort, \
-<<<<<<< HEAD
-    ImplicitVarPort, InPort
-=======
-    ImplicitVarPort, RefPort
->>>>>>> 4956db01
+    ImplicitVarPort, InPort, RefPort
 from lava.magma.core.process.process import AbstractProcess
 from lava.magma.core.resources import CPU, NeuroCore
 from lava.magma.core.run_configs import RunConfig
