--- conflicted
+++ resolved
@@ -250,13 +250,9 @@
         self.py_ports.update(new_ports)
 
     def set_ref_ports(self, ref_ports: ty.List[PortInitializer]):
-<<<<<<< HEAD
-        """Set py_ports
-=======
         """Appends the given list of RefPorts to the ProcessModel. Used by the
          compiler to create a ProcessBuilder during the compilation of
          ProcessModels.
->>>>>>> 7afe3352
 
         Parameters
         ----------
@@ -268,13 +264,9 @@
         self.ref_ports.update(new_ports)
 
     def set_var_ports(self, var_ports: ty.List[VarPortInitializer]):
-<<<<<<< HEAD
-        """Set var_ports
-=======
         """Appends the given list of VarPorts to the ProcessModel. Used by the
          compiler to create a ProcessBuilder during the compilation of
          ProcessModels.
->>>>>>> 7afe3352
 
         Parameters
         ----------
@@ -309,11 +301,7 @@
         for port_name in new_ports:
             if not hasattr(self.proc_model, port_name):
                 raise AssertionError("PyProcessModel '{}' has \
-<<<<<<< HEAD
-                no port named '{}'.".format(proc_name, port_name))
-=======
                     no port named '{}'.".format(proc_name, port_name))
->>>>>>> 7afe3352
 
             if port_name in self.csp_ports:
                 self.csp_ports[port_name].extend(new_ports[port_name])
@@ -389,11 +377,7 @@
 
         # Initialize RefPorts
         for name, p in self.ref_ports.items():
-<<<<<<< HEAD
-            # Build PyPort
-=======
             # Build RefPort
->>>>>>> 7afe3352
             lt = self._get_lava_type(name)
             port_cls = ty.cast(ty.Type[PyRefPort], lt.cls)
             csp_recv = None
@@ -407,20 +391,12 @@
 
             port = port_cls(csp_send, csp_recv, pm, p.shape, lt.d_type)
 
-<<<<<<< HEAD
-            # Create dynamic PyPort attribute on ProcModel
-=======
             # Create dynamic RefPort attribute on ProcModel
->>>>>>> 7afe3352
             setattr(pm, name, port)
 
         # Initialize VarPorts
         for name, p in self.var_ports.items():
-<<<<<<< HEAD
-            # Build PyPort
-=======
             # Build VarPort
->>>>>>> 7afe3352
             if p.port_cls is None:
                 # VarPort is not connected
                 continue
@@ -436,11 +412,7 @@
             port = port_cls(
                 p.var_name, csp_send, csp_recv, pm, p.shape, p.d_type)
 
-<<<<<<< HEAD
-            # Create dynamic PyPort attribute on ProcModel
-=======
             # Create dynamic VarPort attribute on ProcModel
->>>>>>> 7afe3352
             setattr(pm, name, port)
 
         for port in self.csp_rs_recv_port.values():
