--- conflicted
+++ resolved
@@ -13,7 +13,8 @@
     runtimeservice_builder import RuntimeServiceBuilder
 from message_infrastructure import (
     Channel,
-    ChannelBackend
+    ChannelBackend,
+    ChannelQueueSize
 )
 from lava.magma.compiler.utils import PortInitializer
 from message_infrastructure \
@@ -95,17 +96,10 @@
         Exception
             Can't build channel of type specified
         """
-<<<<<<< HEAD
-        itemsize = np.dtype(self.port_initializer.d_type).itemsize
-        nbytes = np.prod(self.port_initializer.shape) * itemsize
-        return Channel(ChannelBackend.SHMEMCHANNEL,
-                       self.port_initializer.size,
-                       nbytes,
-=======
+
         return Channel(ChannelBackend.SHMEMCHANNEL,
                        ChannelQueueSize,
                        self.port_initializer.bytes,
->>>>>>> bc2d026a
                        self.port_initializer.name)
 
 
@@ -139,17 +133,10 @@
         Exception
             Can't build channel of type specified
         """
-<<<<<<< HEAD
-        itemsize = np.dtype(self.port_initializer.d_type).itemsize
-        nbytes = np.prod(self.port_initializer.shape) * itemsize
-        return Channel(ChannelBackend.SHMEMCHANNEL,
-                       self.port_initializer.size,
-                       nbytes,
-=======
+
         return Channel(ChannelBackend.SHMEMCHANNEL,
                        ChannelQueueSize,
                        self.port_initializer.bytes,
->>>>>>> bc2d026a
                        self.port_initializer.name)
 
 
