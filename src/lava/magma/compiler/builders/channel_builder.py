--- conflicted
+++ resolved
@@ -30,30 +30,21 @@
 
 
 class WatchdogEnabledMixin:
-<<<<<<< HEAD
-=======
     SEND = "send"
     RECV = "recv"
     JOIN = "join"
 
->>>>>>> 22825174
     @staticmethod
     def watch(watchdog_manager: WatchdogManager,
               queue: Queue,
               process: "AbstractProcess",
-<<<<<<< HEAD
-              pi: PortInitializer,
-=======
               other_process: "AbstractProcess",
               pi: PortInitializer,
               other_pi: PortInitializer,
->>>>>>> 22825174
               method_type: str) -> Watchdog:
         process_cls: str = process.__class__.__name__
         port_name: str = pi.name
         name: str = f"{process_cls}.{port_name}"
-<<<<<<< HEAD
-=======
         if other_process and other_pi:
             other_process_cls: str = other_process.__class__.__name__
             other_port_name: str = other_pi.name
@@ -62,7 +53,6 @@
                 name += f"->{other_name}"
             elif method_type is WatchdogEnabledMixin.RECV:
                 name = f"{other_name}->{name}"
->>>>>>> 22825174
         w: Watchdog = watchdog_manager.create_watchdog(queue=queue,
                                                        channel_name=name,
                                                        method_type=method_type)
@@ -73,23 +63,6 @@
                          queues: Queues,
                          port_initializers: PortInitializers) -> Watchdogs:
         src_send_watchdog: Watchdog = self.watch(watchdog_manager,
-<<<<<<< HEAD
-                                                 queues[0], self.src_process,
-                                                 port_initializers[0],
-                                                 "send")
-        src_join_watchdog: Watchdog = self.watch(watchdog_manager,
-                                                 queues[1], self.src_process,
-                                                 port_initializers[0],
-                                                 "join")
-        dst_recv_watchdog: Watchdog = self.watch(watchdog_manager,
-                                                 queues[2], self.dst_process,
-                                                 port_initializers[1],
-                                                 "recv")
-        dst_join_watchdog: Watchdog = self.watch(watchdog_manager,
-                                                 queues[3], self.dst_process,
-                                                 port_initializers[1],
-                                                 "join")
-=======
                                                  queues[0],
                                                  self.src_process,
                                                  self.dst_process,
@@ -117,7 +90,6 @@
                                                  port_initializers[1],
                                                  port_initializers[0],
                                                  WatchdogEnabledMixin.JOIN)
->>>>>>> 22825174
         return (src_send_watchdog, src_join_watchdog,
                 dst_recv_watchdog, dst_join_watchdog)
 
