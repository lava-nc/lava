--- conflicted
+++ resolved
@@ -13,14 +13,8 @@
     runtimeservice_builder import RuntimeServiceBuilder
 from message_infrastructure import (
     Channel,
-<<<<<<< HEAD
-    ChannelTransferType,
-=======
     ChannelBackend,
-    get_channel_factory,
-    ShmemChannel,
-    SharedMemory
->>>>>>> 548e4579
+    get_channel_factory
 )
 from lava.magma.compiler.channels.interfaces import ChannelType
 from lava.magma.compiler.utils import PortInitializer
@@ -63,32 +57,12 @@
         Exception
             Can't build channel of type specified
         """
-<<<<<<< HEAD
         itemsize = np.dtype(self.src_port_initializer.d_type).itemsize
         nbytes = np.prod(self.src_port_initializer.shape) * itemsize
         return Channel(self.channel_type,
                        self.src_port_initializer.size,
                        nbytes,
                        self.src_port_initializer.name)
-=======
-        channel_factory = get_channel_factory()
-        shm = messaging_infrastructure.smm.alloc_mem(
-            self.src_port_initializer.size)
-        return channel_factory.get_channel(ChannelBackend.SHMEMCHANNEL,
-                                           shm,
-                                           self.src_port_initializer.d_type,
-                                           self.src_port_initializer.size,
-                                           self.src_port_initializer.shape,
-                                           self.src_port_initializer.name)
-        return channel_class(
-            messaging_infrastructure,
-            self.src_port_initializer.name,
-            self.dst_port_initializer.name,
-            self.src_port_initializer.shape,
-            self.src_port_initializer.d_type,
-            self.src_port_initializer.size,
-        )
->>>>>>> 548e4579
 
 
 @dataclass
