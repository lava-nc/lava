# Copyright (C) 2021-22 Intel Corporation
# SPDX-License-Identifier: BSD-3-Clause
# See: https://spdx.org/licenses/
import typing as ty
import numpy as np

from lava.magma.core.process.interfaces import (
    AbstractProcessMember,
    IdGeneratorSingleton,
)
<<<<<<< HEAD
from lava.magma.runtime.message_infrastructure import (SupportTempChannel)
=======
>>>>>>> 359533b4


class Var(AbstractProcessMember):
    """Represents a Lava variable. A Var implements the state of a Process and
    is part of its public user interface. Vars have the following properties:

    - Vars are numeric objects: Typically vars represent ints, float data types.
    - Vars are tensor-valued: In general Vars represent multiple numeric
      values not just scalar objects with a shape.
    - Vars can be initialized with numeric objects with a dimensionality
      equal or less than specified by its shape. The initial value will be
      broadcast to the shape of the Var at compile time.
    - Vars have a name: The Variable name will be assigned by the parent
      process of a Var.
    - Vars are mutable at runtime.
    - Vars are owned by a Process but shared-memory access by other Process
      is possible though should be used with caution.

    How to enable interactive Var access?

    >>> Executable ----------
    >>>                     |
    >>> Var -> Process -> Runtime -> RuntimeService -> ProcModel -> Var

    - Var can access Runtime via parent Process.
    - The compiler could have prepared the Executable with mapping
      information where each Var of a Process got mapped to. I.e. these can
      just be the former ExecVars. So the ExecVars are just stored inside the
      Executable.
    - Alternatively, the Executable stores a map from var_id -> ExecVar

    """

    def __init__(
        self,
        shape: ty.Tuple[int, ...],
        init: ty.Union[bool, float, list, tuple, np.ndarray] = 0,
        shareable: bool = True,
    ):
        """Initializes a new Lava variable.

        Parameters:
            :param shape: Tuple specifying the shape of variable tensor.
            :param init: Initial value assigned to Var. Compiler will broadcast
            'init' to 'shape' of Var at compile time.
            :param shareable: Specifies whether Variable allows shared memory
            access by processes other than the Var's parent process.
        """
        super().__init__(shape)
        self.init = init
        self.shareable = shareable
        self.id: int = VarServer().register(self)
        self.name: str = "Unnamed variable"
        self.aliased_var: ty.Optional[Var] = None
        # VarModel generated during compilation
        self._model: ty.Optional["AbstractVarModel"] = None

    @property
    def model(self):
        """Return model."""
        return self._model

    @model.setter
    def model(self, val: "AbstractVarModel"):
        self._model = val

    def alias(self, other_var: "Var"):
        """Establishes an 'alias' relationship between this and 'other_var'.
        The other Var must be a member of a strict sub processes of this
        Var's parent process which might be instantiated within a
        SubProcessModel that implements this Var's parent process.
        Both, this and 'other_var' must have the same 'shape' and be both
        'shareable' or not.

        Parameters:
            :param other_var: The other Var that this Var is an alias for.
            Calls to Var.set(..) or Var.get() will be deferred to the aliased
            Var.
        """
        # Check compatibility of this and 'other_var'
        if not isinstance(other_var, Var):
            raise AssertionError("'other_var' must be a Var instance.")
        if self.shape != other_var.shape:
            raise AssertionError(
                "Shapes of this and 'other_var' must " "be the same."
            )
        if self.shareable != other_var.shareable:
            raise AssertionError(
                "'shareable' attribute of this and "
                "'other_var' must be the same."
            )

        # Establish 'alias' relationship
        self.aliased_var = other_var

    def validate_alias(self):
        """Validates that any aliased Var is a member of a Process that is a
        strict sub-Process of this Var's Process."""

        if self.aliased_var:
            other_var = self.aliased_var
            # Check that aliased Var has a different process and is a strict
            # sub process
            has_different_proc = self.process != other_var.process
            is_strict_sub_proc = other_var.process.is_sub_proc_of(self.process)
            # Throw exception
            if not has_different_proc or not is_strict_sub_proc:
                other_proc = other_var.process
                raise AssertionError(
                    f"The aliased Var '{other_var.name}' in process '"
                    f"'{other_proc.name}::{other_proc.__class__.__name__}' "
                    f"must be a member of a process that is a strict sub "
                    f"process of the aliasing Var's '{self.name}' in process "
                    f"'{self.process.name}::{self.process.__class__.__name__}'"
                    f"."
                )

    def set(self, value: ty.Union[np.ndarray, str], idx: np.ndarray = None):
        """Sets value of Var. If this Var aliases another Var, then set(..) is
        delegated to aliased Var."""
        if self.aliased_var is not None:
            self.aliased_var.set(value, idx)
        else:
            if self.process.runtime:
                # encode if var is str
                if isinstance(value, str):
<<<<<<< HEAD
                    if SupportTempChannel:
                        value = np.array(value, dtype=str)
                    else:
                        value = np.array(
                            list(value.encode("ascii")), dtype=np.int32
                        )
=======
                    value = np.array(
                        list(value.encode("ascii")), dtype=np.int32
                    )
>>>>>>> 359533b4
                self.process.runtime.set_var(self.id, value, idx)
            else:
                raise ValueError(
                    "No Runtime available yet. Cannot set new 'Var' without "
                    "Runtime."
                )

    def get(self, idx: np.ndarray = None) -> np.ndarray:
        """Gets and returns value of Var. If this Var aliases another Var,
        then get() is delegated to aliased Var."""
        if self.aliased_var is not None:
            return self.aliased_var.get(idx)
        else:
            if self.process.runtime:
                buffer = self.process.runtime.get_var(self.id, idx)
                if isinstance(self.init, str):
<<<<<<< HEAD
                    if SupportTempChannel:
                        return np.array_str(buffer)
                    else:
                        # decode if var is string
                        return bytes(buffer.astype(int).tolist()).  \
                            decode("ascii")
=======
                    # decode if var is string
                    return bytes(buffer.astype(int).tolist()).decode("ascii")
>>>>>>> 359533b4
                else:
                    return buffer
            else:
                return self.init

    def __repr__(self):
        return (
            "Variable: {}".format(self.name)
            + "\n    shape: {}".format(self.shape)
            + "\n    init: {}".format(self.init)
            + "\n    shareable: {}".format(self.shareable)
            + "\n    value: {}".format(self.get())
        )


class VarServer(IdGeneratorSingleton):
    """VarServer singleton keeps track of all existing Vars and issues
    new globally unique Var ids."""

    instance: ty.Optional["VarServer"] = None
    is_not_initialized: bool = True

    def __new__(cls):
        if VarServer.instance is None:
            VarServer.instance = object.__new__(VarServer)
        return VarServer.instance

    def __init__(self):
        if VarServer.is_not_initialized:
            super().__init__()
            self.vars: ty.List[Var] = []
            VarServer.is_not_initialized = False

    @property
    def num_vars(self):
        """Returns number of vars created so far."""
        return len(self.vars)

    def register(self, var: Var) -> int:
        """Registers a Var with VarServer."""
        if not isinstance(var, Var):
            raise AssertionError("'var' must be a Var.")
        self.vars.append(var)
        return self.get_next_id()

    def reset_server(self):
        """Resets the VarServer to initial state."""
        self.vars = []
        self._next_id = 0
        VarServer.reset_singleton()<|MERGE_RESOLUTION|>--- conflicted
+++ resolved
@@ -8,10 +8,7 @@
     AbstractProcessMember,
     IdGeneratorSingleton,
 )
-<<<<<<< HEAD
-from lava.magma.runtime.message_infrastructure import (SupportTempChannel)
-=======
->>>>>>> 359533b4
+from lava.magma.runtime.message_infrastructure import SupportTempChannel
 
 
 class Var(AbstractProcessMember):
@@ -138,18 +135,12 @@
             if self.process.runtime:
                 # encode if var is str
                 if isinstance(value, str):
-<<<<<<< HEAD
                     if SupportTempChannel:
                         value = np.array(value, dtype=str)
                     else:
                         value = np.array(
                             list(value.encode("ascii")), dtype=np.int32
                         )
-=======
-                    value = np.array(
-                        list(value.encode("ascii")), dtype=np.int32
-                    )
->>>>>>> 359533b4
                 self.process.runtime.set_var(self.id, value, idx)
             else:
                 raise ValueError(
@@ -166,17 +157,12 @@
             if self.process.runtime:
                 buffer = self.process.runtime.get_var(self.id, idx)
                 if isinstance(self.init, str):
-<<<<<<< HEAD
                     if SupportTempChannel:
                         return np.array_str(buffer)
                     else:
                         # decode if var is string
                         return bytes(buffer.astype(int).tolist()).  \
                             decode("ascii")
-=======
-                    # decode if var is string
-                    return bytes(buffer.astype(int).tolist()).decode("ascii")
->>>>>>> 359533b4
                 else:
                     return buffer
             else:
