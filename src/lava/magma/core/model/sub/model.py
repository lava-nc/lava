# Copyright (C) 2021-22 Intel Corporation
# SPDX-License-Identifier: BSD-3-Clause
# See: https://spdx.org/licenses/
import typing as ty
from abc import abstractmethod

from collections import OrderedDict

from lava.magma.core.model.model import AbstractProcessModel
from lava.magma.core.process.process import AbstractProcess
from dataclasses import is_dataclass, fields


class AbstractSubProcessModel(AbstractProcessModel):
    """Abstract base class for any ProcessModel that derives the behavior of
    the Process it implements from other sub processes.

    Sub classes must implement the __init__ method which must accept the
    Process, that the SubProcessModel implements, as an argument. This allows
    SubProcessModel to access all process attributes such as Vars, Ports or
    initialization arguments passed to the Process constructor via
    proc.init_args.

    Within the ProcessModel constructor, other sub processes can be
    instantiated and connected to each other or the the ports of the
    parent process.
    In addition, Vars of sub processes can be exposed as Vars of the parent
    process by defining an 'alias' relationship between parent process and
    sub process Vars.

    Example:

    >>> class SubProcessModel(AbstractSubProcessModel):
    >>>     def __init__(self, proc: AbstractProcess):
    >>>         # Create one or more sub processes
    >>>         self.proc1 = Proc1(**proc.init_args)
    >>>         self.proc2 = Proc2(**proc.init_args)

    >>>         # Connect one or more ports of sub processes
    >>>         self.proc1.out_ports.out1.connect(self.proc2.in_ports.input1)

    >>>         # Connect one or more ports of parent port with ports of sub
    >>>         # processes
    >>>         proc.in_ports.input1.connect(self.proc1.in_ports.input1)
    >>>         self.proc2.out_ports.output1.connect(proc.out_ports.output1)
    >>>         self.proc1.ref_ports.ref1.connect(proc.ref_ports.ref1)

    >>>         # Define one or more alias relationships between Vars of parent
    >>>         # and sub processes
    >>>         proc.vars.var1.alias(self.proc2.vars.var3)
    """

    @abstractmethod
    def __init__(self, _: AbstractProcess):
        raise NotImplementedError

    def find_sub_procs(self) -> ty.Dict[str, AbstractProcess]:
        """Finds and returns all sub processes of ProcessModel."""
        procs = OrderedDict()
        for attr_name in dir(self):
            attr = getattr(self, attr_name)
            if isinstance(attr, AbstractProcess) and \
<<<<<<< HEAD
                    not attr is self.implements_process:
=======
                    attr is not self.implements_process:
>>>>>>> 15c2574f
                procs[attr_name] = attr
            if is_dataclass(attr):
                for data in fields(attr):
                    sub_attr = getattr(attr, data.name)
                    if isinstance(sub_attr, AbstractProcess):
                        procs[type(sub_attr).__name__] = sub_attr
        return procs<|MERGE_RESOLUTION|>--- conflicted
+++ resolved
@@ -60,11 +60,7 @@
         for attr_name in dir(self):
             attr = getattr(self, attr_name)
             if isinstance(attr, AbstractProcess) and \
-<<<<<<< HEAD
-                    not attr is self.implements_process:
-=======
                     attr is not self.implements_process:
->>>>>>> 15c2574f
                 procs[attr_name] = attr
             if is_dataclass(attr):
                 for data in fields(attr):
