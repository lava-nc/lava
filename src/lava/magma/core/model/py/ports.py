# Copyright (C) 2021 Intel Corporation
# SPDX-License-Identifier: BSD-3-Clause
# See: https://spdx.org/licenses/
import typing as ty
from abc import abstractmethod
import functools as ft
import numpy as np

from lava.magma.compiler.channels.interfaces import AbstractCspPort
from lava.magma.compiler.channels.pypychannel import CspSendPort, CspRecvPort
from lava.magma.core.model.interfaces import AbstractPortImplementation
from lava.magma.core.model.model import AbstractProcessModel
from lava.magma.runtime.mgmt_token_enums import enum_to_np, enum_equal


class AbstractPyPort(AbstractPortImplementation):
    """Abstract class for Ports implemented in Python.

    Ports at the Process level provide an interface to connect
    Processes with each other. Once two Processes have been connected by Ports,
    they can exchange data.
    Lava provides four types of Ports: InPorts, OutPorts, RefPorts and VarPorts.
    An OutPort of a Process can be connected to one or multiple InPorts of other
    Processes to transfer data from the OutPort to the InPorts. A RefPort of a
    Process can be connected to a VarPort of another Process. The difference to
    In-/OutPorts is that a VarPort is directly linked to a Var and via a
    RefPort the Var can be directly modified from a different Process.
    To exchange data, PyPorts provide an interface to send and receive messages
    via channels implemented by a backend messaging infrastructure, which has
    been inspired by the Communicating Sequential Processes (CSP) paradigm.
    Thus, a channel denotes a CSP channel of the messaging infrastructure and
    CSP Ports denote the low level ports also used in the messaging
    infrastructure. PyPorts are the implementation for message exchange in
    Python, using the low level CSP Ports of the backend messaging
    infrastructure. A PyPort may have one or multiple connection to other
    PyPorts. These connections are represented by csp_ports, which is a list of
    CSP ports corresponding to the connected PyPorts.
    """
    @property
    @abstractmethod
    def csp_ports(self) -> ty.List[AbstractCspPort]:
        """
        Abstract property to get a list of the corresponding CSP Ports of all
        connected PyPorts. The CSP Port is the low level interface of the
        backend messaging infrastructure which is used to send and receive data.

        Returns
        -------
        A list of all CSP Ports connected to the PyPort.
        """
        pass


class AbstractPyIOPort(AbstractPyPort):
    """Abstract class of an input/output Port implemented in python.

    A PyIOPort can either be an input or an output Port and is the common
    abstraction of PyInPort/PyOutPort.
    _csp_ports is a list of CSP Ports which are used to send/receive data by
    connected PyIOPorts.

    Parameters
    ----------
    csp_ports : list
        A list of CSP Ports used by this IO Port.

    process_model : AbstractProcessModel
        The process model used by the process of the Port.

    shape : tuple
        The shape of the Port.

    d_type: type
        The data type of the Port.

    Attributes
    ----------
    _csp_ports : list
        A list of CSP Ports used by this IO Port.
    """
    def __init__(self,
                 csp_ports: ty.List[AbstractCspPort],
                 process_model: AbstractProcessModel,
                 shape: ty.Tuple[int, ...],
                 d_type: type):

        self._csp_ports = csp_ports
        super().__init__(process_model, shape, d_type)

    @property
    def csp_ports(self) -> ty.List[AbstractCspPort]:
        """Property to get the corresponding CSP Ports of all connected
        PyPorts (csp_ports). The CSP Port is the low level interface of the
        backend messaging infrastructure which is used to send and receive data.

        Returns
        -------
        A list of all CSP Ports connected to the PyPort.
        """
        return self._csp_ports


class PyInPort(AbstractPyIOPort):
    """Python implementation of InPort used within AbstractPyProcessModel.

    PyInPort is an input Port that can be used in a Process to receive data sent
    from a connected PyOutPort of another Process over a channel. PyInPort can
    receive (recv()) the data, which removes it from the channel, look (peek())
    at the data which keeps it on the channel or check (probe()) if there is
    data on the channel. The different class attributes are used to select the
    type of OutPorts via LavaPyType declarations in PyProcModels, e.g.,
    LavaPyType(PyInPort.VEC_DENSE, np.int32, precision=24) creates a PyInPort.
    A PyOutPort (source) can be connected to one or multiple PyInPorts (target).

    Class attributes
    ----------------
    VEC_DENSE : PyInPortVectorDense, default=None
        Type of PyInPort. CSP Port sends data as dense vector.

    VEC_SPARSE : PyInPortVectorSparse, default=None
        Type of PyInPort. CSP Port sends data as sparse vector (data + indices),
        so only entries which have changed in a vector need to be communicated.

    SCALAR_DENSE : PyInPortScalarDense, default=None
        Type of PyInPort. CSP Port sends data element by element for the whole
        data structure. So the CSP channel does need less memory to transfer
        data.

    SCALAR_SPARSE : PyInPortScalarSparse, default=None
        Type of PyInPort. CSP Port sends data element by element, but after each
        element the index of the data entry is also given. So only entries which
        need to be changed need to be communicated.
    """

    VEC_DENSE: ty.Type["PyInPortVectorDense"] = None
    VEC_SPARSE: ty.Type["PyInPortVectorSparse"] = None
    SCALAR_DENSE: ty.Type["PyInPortScalarDense"] = None
    SCALAR_SPARSE: ty.Type["PyInPortScalarSparse"] = None

<<<<<<< HEAD
    def __init__(self,
                 csp_recv_ports: ty.List[CspRecvPort],
                 transform_funcs: ty.Optional[ty.List[ft.partial]] = None,
                 *args):
        self._csp_recv_ports = csp_recv_ports
        self._transform_funcs = transform_funcs

        super().__init__(*args)

    @property
    def csp_ports(self) -> ty.List[AbstractCspPort]:
        """Returns all csp ports of the port."""
        return self._csp_recv_ports

=======
>>>>>>> 4956db01
    @abstractmethod
    def recv(self):
        """Abstract method to receive data (vectors/scalars) sent from connected
        OutPorts (source Ports). Removes the retrieved data from the channel.
        Expects data on the channel and will block execution if there is no data
        to retrieve on the channel.

        Returns
        -------
        The scalar or vector received from a connected OutPort. If the InPort is
        connected to several OutPorts, their input is added in a point-wise
        fashion.
        """
        pass

    @abstractmethod
    def peek(self):
        """Abstract method to receive data (vectors/scalars) sent from connected
        OutPorts (source Ports). Keeps the data on the channel.

        Returns
        -------
        The scalar or vector received from a connected OutPort. If the InPort is
        connected to several OutPorts, their input is added in a point-wise
        fashion.
        """
        pass

    def probe(self) -> bool:
        """Method to check (probe) if there is data (vectors/scalars)
        to receive from connected OutPorts (source Ports).

        Returns
        -------
        result : bool
             Returns True only when there is data to receive from all connected
             OutPort channels.

        """
        return ft.reduce(
            lambda acc, csp_port: acc and csp_port.probe(),
            self.csp_ports,
            True,
        )

    def _transform(self, recv_data: np.array) -> np.array:
        """Applies all transformation function pointers to the input data.

        Parameters
        ----------
        recv_data : numpy.ndarray
            data received on the port that shall be transformed

        Returns
        -------
        recv_data : numpy.ndarray
            received data, transformed by the incoming virtual ports
        """
        if self._transform_funcs is not None:
            # apply all transformation functions to the received data
            for f in self._transform_funcs:
                recv_data = f(recv_data)
        return recv_data


class PyInPortVectorDense(PyInPort):
    """Python implementation of PyInPort for dense vector data."""
    def recv(self) -> np.ndarray:
        """Method to receive data (vectors/scalars) sent from connected
        OutPorts (source Ports). Removes the retrieved data from the channel.
        Expects data on the channel and will block execution if there is no data
        to retrieve on the channel.

        Returns
        -------
        result : ndarray of shape _shape
            The vector received from a connected OutPort. If the InPort is
            connected to several OutPorts, their input is added in a point-wise
            fashion.
        """
        return ft.reduce(
<<<<<<< HEAD
            lambda acc, csp_port: acc + self._transform(csp_port.recv()),
            self._csp_recv_ports,
=======
            lambda acc, csp_port: acc + csp_port.recv(),
            self.csp_ports,
>>>>>>> 4956db01
            np.zeros(self._shape, self._d_type),
        )

    def peek(self) -> np.ndarray:
        """Method to receive data (vectors) sent from connected
        OutPorts (source Ports). Keeps the data on the channel.

        Returns
        -------
        result : ndarray of shape _shape
            The vector received from a connected OutPort. If the InPort is
            connected to several OutPorts, their input is added in a point-wise
            fashion.
        """
        return ft.reduce(
<<<<<<< HEAD
            lambda acc, csp_port: acc + self._transform(csp_port.peek()),
            self._csp_recv_ports,
=======
            lambda acc, csp_port: acc + csp_port.peek(),
            self.csp_ports,
>>>>>>> 4956db01
            np.zeros(self._shape, self._d_type),
        )


class PyInPortVectorSparse(PyInPort):
    """Python implementation of PyInPort for sparse vector data."""
    def recv(self) -> ty.Tuple[np.ndarray, np.ndarray]:
        """TBD"""
        pass

    def peek(self) -> ty.Tuple[np.ndarray, np.ndarray]:
        """TBD"""
        pass


class PyInPortScalarDense(PyInPort):
    """Python implementation of PyInPort for dense scalar data."""
    def recv(self) -> int:
        """TBD"""
        pass

    def peek(self) -> int:
        """TBD"""
        pass


class PyInPortScalarSparse(PyInPort):
    """Python implementation of PyInPort for sparse scalar data."""
    def recv(self) -> ty.Tuple[int, int]:
        """TBD"""
        pass

    def peek(self) -> ty.Tuple[int, int]:
        """TBD"""
        pass


PyInPort.VEC_DENSE = PyInPortVectorDense
PyInPort.VEC_SPARSE = PyInPortVectorSparse
PyInPort.SCALAR_DENSE = PyInPortScalarDense
PyInPort.SCALAR_SPARSE = PyInPortScalarSparse


class PyOutPort(AbstractPyIOPort):
    """Python implementation of OutPort used within AbstractPyProcessModels.

    PyOutPort is an output Port sending data to a connected input Port
    (PyInPort) over a channel. PyOutPort can send (send()) the data by adding it
    to the channel, or it can clear (flush()) the channel to remove any data
    from it. The different class attributes are used to select the type of
    OutPorts via LavaPyType declarations in PyProcModels, e.g., LavaPyType(
    PyOutPort.VEC_DENSE, np.int32, precision=24) creates a PyOutPort.
    A PyOutPort (source) can be connected to one or multiple PyInPorts (target).

    Class attributes
    ----------------
    VEC_DENSE : PyOutPortVectorDense, default=None
        Type of PyInPort. CSP Port sends data as dense vector.

    VEC_SPARSE : PyOutPortVectorSparse, default=None
        Type of PyInPort. CSP Port sends data as sparse vector (data + indices),
        so only entries which have changed in a vector need to be communicated.

    SCALAR_DENSE : PyOutPortScalarDense, default=None
        Type of PyInPort. CSP Port sends data element by element for the whole
        data structure. So the CSP channel does need less memory to transfer
        data.

    SCALAR_SPARSE : PyOutPortScalarSparse, default=None
        Type of PyInPort. CSP Port sends data element by element, but after each
        element the index of the data entry is also given. So only entries which
        need to be changed need to be communicated.
    """

    VEC_DENSE: ty.Type["PyOutPortVectorDense"] = None
    VEC_SPARSE: ty.Type["PyOutPortVectorSparse"] = None
    SCALAR_DENSE: ty.Type["PyOutPortScalarDense"] = None
    SCALAR_SPARSE: ty.Type["PyOutPortScalarSparse"] = None

    @abstractmethod
    def send(self, data: ty.Union[np.ndarray, int]):
        """Abstract method to send data to the connected Port PyInPort (target).

        Parameters
        ----------
        data : ndarray or int
            The data (vector or scalar) to be sent to the PyInPort (target).
        """
        pass

    def flush(self):
        """TBD"""
        pass


class PyOutPortVectorDense(PyOutPort):
    """Python implementation of PyOutPort for dense vector data."""

    def send(self, data: np.ndarray):
        """Abstract method to send data to the connected in Port (target).

        Sends data only if the OutPort is connected to at least one InPort.

        Parameters
        ----------
        data : ndarray
            The data vector to be sent to the in Port (target).
        """
        for csp_port in self.csp_ports:
            csp_port.send(data)


class PyOutPortVectorSparse(PyOutPort):
    """Python implementation of PyOutPort for sparse vector data."""
    def send(self, data: np.ndarray, idx: np.ndarray):
        """TBD"""
        pass


class PyOutPortScalarDense(PyOutPort):
    """Python implementation of PyOutPort for dense scalar data."""
    def send(self, data: int):
        """TBD"""
        pass


class PyOutPortScalarSparse(PyOutPort):
    """Python implementation of PyOutPort for sparse scalar data."""
    def send(self, data: int, idx: int):
        """TBD"""
        pass


PyOutPort.VEC_DENSE = PyOutPortVectorDense
PyOutPort.VEC_SPARSE = PyOutPortVectorSparse
PyOutPort.SCALAR_DENSE = PyOutPortScalarDense
PyOutPort.SCALAR_SPARSE = PyOutPortScalarSparse


class VarPortCmd:
    """Helper class to specify constants. Used for communication between
    PyRefPorts and PyVarPorts."""
    GET = enum_to_np(0)
    SET = enum_to_np(1)


class PyRefPort(AbstractPyPort):
    """Python implementation of RefPort used within AbstractPyProcessModels.

    A PyRefPort is a Port connected to a VarPort of a variable Var of another
    Process. It is used to get or set the value of the referenced Var across
    Processes. A PyRefPort is connected via two CSP channels and corresponding
    CSP ports to a PyVarPort. One channel is used to send data from the
    PyRefPort to the PyVarPort and the other channel is used to receive data
    from the PyVarPort. PyRefPorts can get the value of a referenced Var
    (read()) or set the value of a referenced Var (write()).

    Parameters
    ----------
    csp_send_port : CspSendPort or None
        Used to send data to the referenced Port PyVarPort (target).

    csp_recv_port: CspRecvPort or None
        Used to receive data from the referenced Port PyVarPort (source).

    process_model : AbstractProcessModel
        The process model used by the process of the Port.

    shape : tuple, default=tuple()
        The shape of the Port.

    d_type: type, default=int
        The data type of the Port.

    Attributes
    ----------
    _csp_send_port : CspSendPort
        Used to send data to the referenced Port PyVarPort (target).

    _csp_recv_port : CspRecvPort
        Used to receive data from the referenced Port PyVarPort (source).

    Class attributes
    ----------------
    VEC_DENSE : PyRefPortVectorDense, default=None
        Type of PyInPort. CSP Port sends data as dense vector.

    VEC_SPARSE : PyRefPortVectorSparse, default=None
        Type of PyInPort. CSP Port sends data as sparse vector (data + indices),
        so only entries which have changed in a vector need to be communicated.

    SCALAR_DENSE : PyRefPortScalarDense, default=None
        Type of PyInPort. CSP Port sends data element by element for the whole
        data structure. So the CSP channel does need less memory to transfer
        data.

    SCALAR_SPARSE : PyRefPortScalarSparse, default=None
        Type of PyInPort. CSP Port sends data element by element, but after each
        element the index of the data entry is also given. So only entries which
        need to be changed need to be communicated.
    """

    VEC_DENSE: ty.Type["PyRefPortVectorDense"] = None
    VEC_SPARSE: ty.Type["PyRefPortVectorSparse"] = None
    SCALAR_DENSE: ty.Type["PyRefPortScalarDense"] = None
    SCALAR_SPARSE: ty.Type["PyRefPortScalarSparse"] = None

    def __init__(self,
                 csp_send_port: ty.Optional[CspSendPort],
                 csp_recv_port: ty.Optional[CspRecvPort],
                 process_model: AbstractProcessModel,
                 shape: ty.Tuple[int, ...] = tuple(),
                 d_type: type = int):
        self._csp_recv_port = csp_recv_port
        self._csp_send_port = csp_send_port
        super().__init__(process_model, shape, d_type)

    @property
    def csp_ports(self) -> ty.List[AbstractCspPort]:
        """Property to get the corresponding CSP Ports of all connected
        PyPorts (csp_ports). The CSP Port is the low level interface of the
        backend messaging infrastructure which is used to send and receive data.

        Returns
        -------
        A list of all CSP Ports connected to the PyPort.
        """
        if self._csp_send_port is not None and self._csp_recv_port is not None:
            return [self._csp_send_port, self._csp_recv_port]
        else:
            # In this case the Port was not connected
            return []

    @abstractmethod
    def read(
            self,
    ) -> ty.Union[
        np.ndarray, ty.Tuple[np.ndarray, np.ndarray], int, ty.Tuple[int, int]
    ]:
        """Abstract method to request and return data from a VarPort.
        Returns
        -------
        The value of the referenced var.
        """
        pass

    @abstractmethod
    def write(
            self,
            data: ty.Union[
                np.ndarray,
                ty.Tuple[np.ndarray, np.ndarray],
                int,
                ty.Tuple[int, int],
            ],
    ):
        """Abstract method to write data to a VarPort to set its Var.

        Parameters
        ----------
        data : ndarray, tuple of ndarray, int, tuple of int
            The new value of the referenced Var.
        """
        pass


class PyRefPortVectorDense(PyRefPort):
    """Python implementation of RefPort for dense vector data."""
    def read(self) -> np.ndarray:
        """Method to request and return data from a referenced Var using a
        PyVarPort.

        Returns
        -------
        result : ndarray of shape _shape
            The value of the referenced Var.
        """
        if self._csp_send_port and self._csp_recv_port:
            header = np.ones(self._csp_send_port.shape) * VarPortCmd.GET
            self._csp_send_port.send(header)

            return self._csp_recv_port.recv()

        return np.zeros(self._shape, self._d_type)

    def write(self, data: np.ndarray):
        """Abstract method to write data to a VarPort to set the value of the
        referenced Var.

        Parameters
        ----------
        data : ndarray
            The data to send via _csp_send_port.
        """
        if self._csp_send_port:
            header = np.ones(self._csp_send_port.shape) * VarPortCmd.SET
            self._csp_send_port.send(header)
            self._csp_send_port.send(data)


class PyRefPortVectorSparse(PyRefPort):
    """Python implementation of RefPort for sparse vector data."""
    def read(self) -> ty.Tuple[np.ndarray, np.ndarray]:
        """TBD"""
        pass

    def write(self, data: np.ndarray, idx: np.ndarray):
        """TBD"""
        pass


class PyRefPortScalarDense(PyRefPort):
    """Python implementation of RefPort for dense scalar data."""
    def read(self) -> int:
        """TBD"""
        pass

    def write(self, data: int):
        """TBD"""
        pass


class PyRefPortScalarSparse(PyRefPort):
    """Python implementation of RefPort for sparse scalar data."""
    def read(self) -> ty.Tuple[int, int]:
        """TBD"""
        pass

    def write(self, data: int, idx: int):
        """TBD"""
        pass


PyRefPort.VEC_DENSE = PyRefPortVectorDense
PyRefPort.VEC_SPARSE = PyRefPortVectorSparse
PyRefPort.SCALAR_DENSE = PyRefPortScalarDense
PyRefPort.SCALAR_SPARSE = PyRefPortScalarSparse


class PyVarPort(AbstractPyPort):
    """Python implementation of VarPort used within AbstractPyProcessModel.

    A PyVarPort is a Port linked to a variable Var of a Process and might be
    connected to a RefPort of another process. It is used to get or set the
    value of the referenced Var across Processes. A PyVarPort is connected via
    two channels to a PyRefPort. One channel is used to send data from the
    PyRefPort to the PyVarPort and the other is used to receive data from the
    PyVarPort. PyVarPorts set or send the value of the linked Var (service())
    given the command VarPortCmd received by a connected PyRefPort.

    Parameters
    ----------
    var_name : str
        The name of the Var linked to this VarPort.

    csp_send_port : CspSendPort or None
        Csp Port used to send data to the referenced in Port (target).

    csp_recv_port: CspRecvPort or None
        Csp Port used to receive data from the referenced Port (source).

    process_model : AbstractProcessModel
        The process model used by the process of the Port.

    shape : tuple, default=tuple()
        The shape of the Port.

    d_type: type, default=int
        The data type of the Port.

    Attributes
    ----------
    var_name : str
        The name of the Var linked to this VarPort.

    _csp_send_port : CspSendPort
        Used to send data to the referenced Port PyRefPort (target).

    _csp_recv_port : CspRecvPort
        Used to receive data from the referenced Port PyRefPort (source).

    Class attributes
    ----------------
    VEC_DENSE : PyVarPortVectorDense, default=None
       Type of PyInPort. CSP Port sends data as dense vector.

    VEC_SPARSE : PyVarPortVectorSparse, default=None
        Type of PyInPort. CSP Port sends data as sparse vector (data + indices),
        so only entries which have changed in a vector need to be communicated.

    SCALAR_DENSE : PyVarPortScalarDense, default=None
        Type of PyInPort. CSP Port sends data element by element for the whole
        data structure. So the CSP channel does need less memory to transfer
        data.

    SCALAR_SPARSE : PyVarPortScalarSparse, default=None
        Type of PyInPort. CSP Port sends data element by element, but after each
        element the index of the data entry is also given. So only entries which
        need to be changed need to be communicated.
    """

    VEC_DENSE: ty.Type["PyVarPortVectorDense"] = None
    VEC_SPARSE: ty.Type["PyVarPortVectorSparse"] = None
    SCALAR_DENSE: ty.Type["PyVarPortScalarDense"] = None
    SCALAR_SPARSE: ty.Type["PyVarPortScalarSparse"] = None

    def __init__(self,
                 var_name: str,
                 csp_send_port: ty.Optional[CspSendPort],
                 csp_recv_port: ty.Optional[CspRecvPort],
                 process_model: AbstractProcessModel,
                 shape: ty.Tuple[int, ...] = tuple(),
                 d_type: type = int):
        self._csp_recv_port = csp_recv_port
        self._csp_send_port = csp_send_port
        self.var_name = var_name
        super().__init__(process_model, shape, d_type)

    @property
    def csp_ports(self) -> ty.List[AbstractCspPort]:
        """Property to get the corresponding CSP Ports of all connected
        PyPorts (csp_ports). The CSP Port is the low level interface of the
        backend messaging infrastructure which is used to send and receive data.

        Returns
        -------
        A list of all CSP Ports connected to the PyPort.
        """
        if self._csp_send_port is not None and self._csp_recv_port is not None:
            return [self._csp_send_port, self._csp_recv_port]
        else:
            # In this case the Port was not connected
            return []

    @abstractmethod
    def service(self):
        """Abstract method to set the value of the linked Var of the VarPort,
        received from the connected RefPort, or to send the value of the linked
        Var of the VarPort to the connected RefPort. The connected RefPort
        determines whether it will perform a read() or write() operation by
        sending a command VarPortCmd.
        """
        pass


class PyVarPortVectorDense(PyVarPort):
    """Python implementation of VarPort for dense vector data."""
    def service(self):
        """Method to set the value of the linked Var of the VarPort,
        received from the connected RefPort, or to send the value of the linked
        Var of the VarPort to the connected RefPort. The connected RefPort
        determines whether it will perform a read() or write() operation by
        sending a command VarPortCmd.
        """

        # Inspect incoming data
        if self._csp_send_port is not None and self._csp_recv_port is not None:
            if self._csp_recv_port.probe():
                # If received data is a matrix, flatten and take the first
                # element as cmd
                cmd = enum_to_np((self._csp_recv_port.recv()).flatten()[0])

                # Set the value of the Var with the given data
                if enum_equal(cmd, VarPortCmd.SET):
                    data = self._csp_recv_port.recv()
                    setattr(self._process_model, self.var_name, data)
                elif enum_equal(cmd, VarPortCmd.GET):
                    data = getattr(self._process_model, self.var_name)
                    self._csp_send_port.send(data)
                else:
                    raise ValueError(f"Wrong Command Info Received : {cmd}")


class PyVarPortVectorSparse(PyVarPort):
    """Python implementation of VarPort for sparse vector data."""
    def recv(self) -> ty.Tuple[np.ndarray, np.ndarray]:
        """TBD"""
        pass

    def peek(self) -> ty.Tuple[np.ndarray, np.ndarray]:
        """TBD"""
        pass

    def service(self):
        """TBD"""
        pass


class PyVarPortScalarDense(PyVarPort):
    """Python implementation of VarPort for dense scalar data."""
    def recv(self) -> int:
        """TBD"""
        pass

    def peek(self) -> int:
        """TBD"""
        pass

    def service(self):
        """TBD"""
        pass


class PyVarPortScalarSparse(PyVarPort):
    """Python implementation of VarPort for sparse scalar data."""
    def recv(self) -> ty.Tuple[int, int]:
        """TBD"""
        pass

    def peek(self) -> ty.Tuple[int, int]:
        """TBD"""
        pass

    def service(self):
        """TBD"""
        pass


PyVarPort.VEC_DENSE = PyVarPortVectorDense
PyVarPort.VEC_SPARSE = PyVarPortVectorSparse
PyVarPort.SCALAR_DENSE = PyVarPortScalarDense
PyVarPort.SCALAR_SPARSE = PyVarPortScalarSparse


class RefVarTypeMapping:
    """Class to get the mapping of PyRefPort types to PyVarPort types.

    PyRefPorts and PyVarPorts can be implemented as different subtypes, defining
    the format of the data to process. To connect PyRefPorts and PyVarPorts they
    need to have a compatible data format.
    This class maps the fitting data format between PyRefPorts and PyVarPorts.

    Class attributes
    ----------------
    mapping : dict
        Dictionary containing the mapping of compatible PyRefPort types to
        PyVarPort types.

    """

    mapping: ty.Dict[PyRefPort, PyVarPort] = {
        PyRefPortVectorDense: PyVarPortVectorDense,
        PyRefPortVectorSparse: PyVarPortVectorSparse,
        PyRefPortScalarDense: PyVarPortScalarDense,
        PyRefPortScalarSparse: PyVarPortScalarSparse}

    @classmethod
    def get(cls, ref_port: PyRefPort):
        """Class method to return the compatible PyVarPort type given the
        PyRefPort type.

        Parameters
        ----------
        ref_port : PyRefPort
            PyRefPort type to be mapped to a PyVarPort type.

        Returns
        -------
        result : PyVarPort
            PyVarPort type compatible to given PyRefPort type.

        """
        return cls.mapping[ref_port]<|MERGE_RESOLUTION|>--- conflicted
+++ resolved
@@ -1,6 +1,7 @@
 # Copyright (C) 2021 Intel Corporation
 # SPDX-License-Identifier: BSD-3-Clause
 # See: https://spdx.org/licenses/
+
 import typing as ty
 from abc import abstractmethod
 import functools as ft
@@ -137,7 +138,6 @@
     SCALAR_DENSE: ty.Type["PyInPortScalarDense"] = None
     SCALAR_SPARSE: ty.Type["PyInPortScalarSparse"] = None
 
-<<<<<<< HEAD
     def __init__(self,
                  csp_recv_ports: ty.List[CspRecvPort],
                  transform_funcs: ty.Optional[ty.List[ft.partial]] = None,
@@ -147,13 +147,6 @@
 
         super().__init__(*args)
 
-    @property
-    def csp_ports(self) -> ty.List[AbstractCspPort]:
-        """Returns all csp ports of the port."""
-        return self._csp_recv_ports
-
-=======
->>>>>>> 4956db01
     @abstractmethod
     def recv(self):
         """Abstract method to receive data (vectors/scalars) sent from connected
@@ -235,13 +228,8 @@
             fashion.
         """
         return ft.reduce(
-<<<<<<< HEAD
             lambda acc, csp_port: acc + self._transform(csp_port.recv()),
-            self._csp_recv_ports,
-=======
-            lambda acc, csp_port: acc + csp_port.recv(),
             self.csp_ports,
->>>>>>> 4956db01
             np.zeros(self._shape, self._d_type),
         )
 
@@ -257,13 +245,8 @@
             fashion.
         """
         return ft.reduce(
-<<<<<<< HEAD
-            lambda acc, csp_port: acc + self._transform(csp_port.peek()),
-            self._csp_recv_ports,
-=======
             lambda acc, csp_port: acc + csp_port.peek(),
             self.csp_ports,
->>>>>>> 4956db01
             np.zeros(self._shape, self._d_type),
         )
 
