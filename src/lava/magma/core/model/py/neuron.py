from lava.magma.core.model.py.model import PyLoihiProcessModel
from lava.magma.core.model.py.ports import PyOutPort
from lava.magma.core.model.py.type import LavaPyType
import numpy as np


class LearningNeuronModel(PyLoihiProcessModel):

    def __init__(self, proc_params: dict) -> None:
        super().__init__(proc_params)

        self._shape = self.proc_params["shape"]


<<<<<<< HEAD
class PlasticNeuronModelFixed(PlasticNeuronModel):
    # Learning ports
=======
class LearningNeuronModelFixed(LearningNeuronModel):
    # Learning Ports
>>>>>>> e52fca5b
    s_out_bap: PyOutPort = LavaPyType(PyOutPort.VEC_DENSE, bool, precision=1)
    s_out_y1: PyOutPort = LavaPyType(PyOutPort.VEC_DENSE, np.int32, precision=7)
    s_out_y2: PyOutPort = LavaPyType(PyOutPort.VEC_DENSE, np.int32, precision=7)
    s_out_y3: PyOutPort = LavaPyType(PyOutPort.VEC_DENSE, np.int32, precision=7)

    # Learning states
    y1: np.ndarray = LavaPyType(np.ndarray, np.int32, precision=7)
    y2: np.ndarray = LavaPyType(np.ndarray, np.int32, precision=7)
    y3: np.ndarray = LavaPyType(np.ndarray, np.int32, precision=7)

    def __init__(self, proc_params: dict) -> None:
        super().__init__(proc_params)


class LearningNeuronModelFloat(LearningNeuronModel):

    # Learning Ports
    s_out_bap: PyOutPort = LavaPyType(PyOutPort.VEC_DENSE, bool)
    s_out_y1: PyOutPort = LavaPyType(PyOutPort.VEC_DENSE, float)
    s_out_y2: PyOutPort = LavaPyType(PyOutPort.VEC_DENSE, float)
    s_out_y3: PyOutPort = LavaPyType(PyOutPort.VEC_DENSE, float)

    # Learning states
    y1: np.ndarray = LavaPyType(np.ndarray, float)
    y2: np.ndarray = LavaPyType(np.ndarray, float)
    y3: np.ndarray = LavaPyType(np.ndarray, float)

    def __init__(self, proc_params: dict) -> None:
        super().__init__(proc_params)<|MERGE_RESOLUTION|>--- conflicted
+++ resolved
@@ -12,13 +12,9 @@
         self._shape = self.proc_params["shape"]
 
 
-<<<<<<< HEAD
-class PlasticNeuronModelFixed(PlasticNeuronModel):
-    # Learning ports
-=======
 class LearningNeuronModelFixed(LearningNeuronModel):
+
     # Learning Ports
->>>>>>> e52fca5b
     s_out_bap: PyOutPort = LavaPyType(PyOutPort.VEC_DENSE, bool, precision=1)
     s_out_y1: PyOutPort = LavaPyType(PyOutPort.VEC_DENSE, np.int32, precision=7)
     s_out_y2: PyOutPort = LavaPyType(PyOutPort.VEC_DENSE, np.int32, precision=7)
