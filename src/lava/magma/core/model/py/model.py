--- conflicted
+++ resolved
@@ -526,11 +526,7 @@
         ):
             for var_port in self.var_ports:
                 for csp_port in var_port.csp_ports:
-<<<<<<< HEAD
                     if isinstance(csp_port, RecvPort):
-=======
-                    if isinstance(csp_port, CspRecvPort):
->>>>>>> 1be4ea7a
                         def func(fvar_port=var_port):
                             return lambda: fvar_port
 
