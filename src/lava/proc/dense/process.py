# Copyright (C) 2021-22 Intel Corporation
# SPDX-License-Identifier: BSD-3-Clause
# See: https://spdx.org/licenses/

import numpy as np
import typing as ty

from lava.magma.core.learning.learning_rule import LoihiLearningRule
from lava.magma.core.process.connection import PlasticConnectionProcess
from lava.magma.core.process.process import AbstractProcess, LogConfig
from lava.magma.core.process.variable import Var
from lava.magma.core.process.ports.ports import InPort, OutPort


class Dense(AbstractProcess):
    def __init__(self,
                 *,
                 weights: np.ndarray,
                 name: ty.Optional[str] = None,
                 num_message_bits: ty.Optional[int] = 0,
                 log_config: ty.Optional[LogConfig] = None,
                 **kwargs) -> None:
        """Dense connections between neurons. Realizes the following abstract
        behavior: a_out = weights * s_in

    Parameters
    ----------
    weights : numpy.ndarray
        2D connection weight matrix of form (num_flat_output_neurons,
        num_flat_input_neurons) in C-order (row major).

    weight_exp : int, optional
        Shared weight exponent of base 2 used to scale magnitude of
        weights, if needed. Mostly for fixed point implementations.
        Unnecessary for floating point implementations.
        Default value is 0.

    num_weight_bits : int, optional
        Shared weight width/precision used by weight. Mostly for fixed
        point implementations. Unnecessary for floating point
        implementations.
        Default is for weights to use full 8 bit precision.

    sign_mode : SignMode, optional
        Shared indicator whether synapse is of type SignMode.NULL,
        SignMode.MIXED, SignMode.EXCITATORY, or SignMode.INHIBITORY. If
        SignMode.MIXED, the sign of the weight is
        included in the weight bits and the fixed point weight used for
        inference is scaled by 2.
        Unnecessary for floating point implementations.

        In the fixed point implementation, weights are scaled according to
        the following equations:
        w_scale = 8 - num_weight_bits + weight_exp + isMixed()
        weights = weights * (2 ** w_scale)

        num_message_bits : int, optional
            Determines whether the Dense Process deals with the incoming
            spikes as binary spikes (num_message_bits = 0) or as graded
            spikes (num_message_bits > 0). Default is 0.
        """

        super().__init__(weights=weights,
                         num_message_bits=num_message_bits,
                         name=name,
                         log_config=log_config,
                         **kwargs)

        self._validate_weights(weights)
        shape = weights.shape

        # Ports
        self.s_in = InPort(shape=(shape[1],))
        self.a_out = OutPort(shape=(shape[0],))

        # Variables
        self.weights = Var(shape=shape, init=weights)
        self.a_buff = Var(shape=(shape[0],), init=0)
        self.num_message_bits = Var(shape=(1,), init=num_message_bits)

    @staticmethod
    def _validate_weights(weights: np.ndarray) -> None:
        if len(np.shape(weights)) != 2:
            raise ValueError("Dense Process 'weights' expects a 2D matrix, "
                             f"got {weights}.")


class LearningDense(PlasticConnectionProcess, Dense):
    """Dense connections between neurons. Realizes the following abstract
    behavior: a_out = weights * s_in '

    Parameters
    ----------
    weights : numpy.ndarray
        2D connection weight matrix of form (num_flat_output_neurons,
        num_flat_input_neurons) in C-order (row major).

    weight_exp : int, optional
        Shared weight exponent of base 2 used to scale magnitude of
        weights, if needed. Mostly for fixed point implementations.
        Unnecessary for floating point implementations.
        Default value is 0.

    num_weight_bits : int, optional
        Shared weight width/precision used by weight. Mostly for fixed
        point implementations. Unnecessary for floating point
        implementations.
        Default is for weights to use full 8 bit precision.

    sign_mode : SignMode, optional
        Shared indicator whether synapse is of type SignMode.NULL,
        SignMode.MIXED, SignMode.EXCITATORY, or SignMode.INHIBITORY. If
        SignMode.MIXED, the sign of the weight is
        included in the weight bits and the fixed point weight used for
        inference is scaled by 2.
        Unnecessary for floating point implementations.

        In the fixed point implementation, weights are scaled according to
        the following equations:
        w_scale = 8 - num_weight_bits + weight_exp + isMixed()
        weights = weights * (2 ** w_scale)

        num_message_bits : int, optional
            Determines whether the LearningDense Process deals with the incoming
            spikes as binary spikes (num_message_bits = 0) or as graded
            spikes (num_message_bits > 0). Default is 0.

<<<<<<< HEAD
        TODO add learning rule parameter to docstring
    """
=======
        self._validate_weights(weights)
        shape = weights.shape

        # Ports
        self.s_in = InPort(shape=(shape[1],))
        self.a_out = OutPort(shape=(shape[0],))
>>>>>>> fcba198b

    def __init__(self,
                 *,
                 weights: np.ndarray,
                 name: ty.Optional[str] = None,
                 num_message_bits: ty.Optional[int] = 0,
                 log_config: ty.Optional[LogConfig] = None,
                 learning_rule: LoihiLearningRule = None,
                 **kwargs) -> None:

        super().__init__(weights=weights,
                         name=name,
                         num_message_bits=num_message_bits,
                         log_config=log_config,
                         learning_rule=learning_rule,
                         **kwargs)<|MERGE_RESOLUTION|>--- conflicted
+++ resolved
@@ -125,17 +125,9 @@
             spikes as binary spikes (num_message_bits = 0) or as graded
             spikes (num_message_bits > 0). Default is 0.
 
-<<<<<<< HEAD
         TODO add learning rule parameter to docstring
     """
-=======
-        self._validate_weights(weights)
-        shape = weights.shape
 
-        # Ports
-        self.s_in = InPort(shape=(shape[1],))
-        self.a_out = OutPort(shape=(shape[0],))
->>>>>>> fcba198b
 
     def __init__(self,
                  *,
