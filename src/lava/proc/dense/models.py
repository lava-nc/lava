--- conflicted
+++ resolved
@@ -172,35 +172,6 @@
     it mimics Loihi behaviour bit-by-bit.
     """
 
-<<<<<<< HEAD
-    s_in: PyInPort = LavaPyType(PyInPort.VEC_DENSE, bool,
-                                precision=Precision(is_signed=False,
-                                                    num_bits=1,
-                                                    implicit_shift=0))
-    a_out: PyOutPort = LavaPyType(PyOutPort.VEC_DENSE, np.int32,
-                                  precision=Precision(is_signed=True,
-                                                      num_bits=16,
-                                                      implicit_shift=0))
-    a_buff: np.ndarray = LavaPyType(np.ndarray, np.int32,
-                                    precision=Precision(is_signed=True,
-                                                        num_bits=16,
-                                                        implicit_shift=0))
-    # weights is a 2D matrix of form (num_flat_output_neurons,
-    # num_flat_input_neurons) in C-order (row major).
-    weights: np.ndarray = LavaPyType(np.ndarray, np.int32,
-                                     precision=Precision(is_signed=True,
-                                                         num_bits=8,
-                                                         implicit_shift=0),
-                                     num_bits_exp=3, exp_var='weight_exp')
-    num_message_bits: np.ndarray = LavaPyType(np.ndarray, int,
-                                              meta_parameter=True,
-                                              precision=Precision(
-                                                  is_signed=False,
-                                                  num_bits=5,
-                                                  implicit_shift=0))
-
-=======
->>>>>>> 970161c6
     def __init__(self, proc_params):
         super().__init__(proc_params)
         # Flag to determine whether weights have already been scaled.
