--- conflicted
+++ resolved
@@ -14,13 +14,9 @@
 from lava.magma.core.resources import CPU
 from lava.magma.core.decorator import implements, requires, tag
 from lava.magma.core.model.py.model import PyLoihiProcessModel
-<<<<<<< HEAD
-from lava.proc.dense.process import Dense
+from lava.proc.dense.process import Dense, LearningDense
 from lava.utils.weightutils import SignMode, determine_sign_mode,\
     truncate_weights, clip_weights
-=======
-from lava.proc.dense.process import Dense, LearningDense
->>>>>>> c91a734c
 
 
 @implements(proc=Dense, protocol=LoihiProtocol)
@@ -76,43 +72,23 @@
         # Flag to determine whether weights have already been scaled.
         self.weights_set = False
 
-<<<<<<< HEAD
-=======
-    def _set_wgts(self):
-        wgt_vals = np.copy(self.weights)
-
-        # Saturate the weights according to the sign_mode:
-        # 0 : null
-        # 1 : mixed
-        # 2 : excitatory
-        # 3 : inhibitory
-        mixed_idx = np.equal(self.sign_mode, 1).astype(np.int32)
-        excitatory_idx = np.equal(self.sign_mode, 2).astype(np.int32)
-        inhibitory_idx = np.equal(self.sign_mode, 3).astype(np.int32)
-
-        min_wgt = -(2**8) * (mixed_idx + inhibitory_idx)
-        max_wgt = (2**8 - 1) * (mixed_idx + excitatory_idx)
-
-        saturated_wgts = np.clip(wgt_vals, min_wgt, max_wgt)
-
-        # Truncate least significant bits given sign_mode and num_wgt_bits.
-        num_truncate_bits = 8 - self.num_weight_bits + mixed_idx
-
-        truncated_wgts = np.left_shift(
-            np.right_shift(saturated_wgts, num_truncate_bits), num_truncate_bits
-        )
-
-        wgt_vals = truncated_wgts.astype(np.int32)
-        wgts_scaled = np.copy(wgt_vals)
-        self.weights_set = True
-        return wgts_scaled
-
-    def run_spk(self):
+    def run_spk(self):
+        self.weight_exp: int = self.proc_params.get("weight_exp", 0)
+
         # Since this Process has no learning, weights are assumed to be static
         # and only require scaling on the first timestep of run_spk().
         if not self.weights_set:
-            self.weights = self._set_wgts()
-        # The a_out sent on a each timestep is a buffered value from dendritic
+            num_weight_bits: int = self.proc_params.get("num_weight_bits", 8)
+            sign_mode: SignMode = self.proc_params.get("sign_mode") \
+                                  or determine_sign_mode(self.weights)
+
+            self.weights = clip_weights(self.weights, sign_mode, num_bits=8)
+            self.weights = truncate_weights(self.weights,
+                                            sign_mode,
+                                            num_weight_bits)
+            self.weights_set = True
+
+        # The a_out sent at each timestep is a buffered value from dendritic
         # accumulation at timestep t-1. This prevents deadlocking in
         # networks with recurrent connectivity structures.
         self.a_out.send(self.a_buff)
@@ -145,13 +121,10 @@
     # weights is a 2D matrix of form (num_flat_output_neurons,
     # num_flat_input_neurons)in C-order (row major).
     weights: np.ndarray = LavaPyType(np.ndarray, float)
-    weight_exp: float = LavaPyType(float, float)
-    num_weight_bits: float = LavaPyType(float, float)
-    sign_mode: float = LavaPyType(float, float)
-    num_message_bits: np.ndarray = LavaPyType(np.ndarray, int, precision=5)
-
-    def run_spk(self):
-        # The a_out sent on a each timestep is a buffered value from dendritic
+    num_message_bits: np.ndarray = LavaPyType(np.ndarray, int, precision=5)
+
+    def run_spk(self):
+        # The a_out sent at each timestep is a buffered value from dendritic
         # accumulation at timestep t-1. This prevents deadlocking in
         # networks with recurrent connectivity structures.
         self.a_out.send(self.a_buff)
@@ -183,9 +156,6 @@
     # weights is a 2D matrix of form (num_flat_output_neurons,
     # num_flat_input_neurons) in C-order (row major).
     weights: np.ndarray = LavaPyType(np.ndarray, np.int32, precision=8)
-    weight_exp: np.ndarray = LavaPyType(np.ndarray, np.int32, precision=4)
-    num_weight_bits: np.ndarray = LavaPyType(np.ndarray, np.int32, precision=3)
-    sign_mode: np.ndarray = LavaPyType(np.ndarray, np.int32, precision=2)
     num_message_bits: np.ndarray = LavaPyType(np.ndarray, int, precision=5)
 
     def __init__(self, proc_params):
@@ -193,36 +163,6 @@
         # Flag to determine whether weights have already been scaled.
         self.weights_set = False
 
-    def _set_wgts(self):
-        wgt_vals = np.copy(self.weights)
-
-        # Saturate the weights according to the sign_mode:
-        # 0 : null
-        # 1 : mixed
-        # 2 : excitatory
-        # 3 : inhibitory
-        mixed_idx = np.equal(self.sign_mode, 1).astype(np.int32)
-        excitatory_idx = np.equal(self.sign_mode, 2).astype(np.int32)
-        inhibitory_idx = np.equal(self.sign_mode, 3).astype(np.int32)
-
-        min_wgt = -(2**8) * (mixed_idx + inhibitory_idx)
-        max_wgt = (2**8 - 1) * (mixed_idx + excitatory_idx)
-
-        saturated_wgts = np.clip(wgt_vals, min_wgt, max_wgt)
-
-        # Truncate least significant bits given sign_mode and num_wgt_bits.
-        num_truncate_bits = 8 - self.num_weight_bits + mixed_idx
-
-        truncated_wgts = np.left_shift(
-            np.right_shift(saturated_wgts, num_truncate_bits), num_truncate_bits
-        )
-
-        wgt_vals = truncated_wgts.astype(np.int32)
-        wgts_scaled = np.copy(wgt_vals)
-        self.weights_set = True
-        return wgts_scaled
-
->>>>>>> c91a734c
     def run_spk(self):
         self.weight_exp: int = self.proc_params.get("weight_exp", 0)
 
@@ -231,7 +171,7 @@
         if not self.weights_set:
             num_weight_bits: int = self.proc_params.get("num_weight_bits", 8)
             sign_mode: SignMode = self.proc_params.get("sign_mode") \
-                or determine_sign_mode(self.weights)
+                                  or determine_sign_mode(self.weights)
 
             self.weights = clip_weights(self.weights, sign_mode, num_bits=8)
             self.weights = truncate_weights(self.weights,
