# Copyright (C) 2021-22 Intel Corporation
# SPDX-License-Identifier: BSD-3-Clause
# See: https://spdx.org/licenses/

import numpy as np

from lava.magma.core.model.py.connection import (
    LearningConnectionModelFloat,
    LearningConnectionModelBitApproximate,
)
from lava.magma.core.sync.protocols.loihi_protocol import LoihiProtocol
from lava.magma.core.model.py.ports import PyInPort, PyOutPort
from lava.magma.core.model.py.type import LavaPyType
from lava.magma.core.resources import CPU
from lava.magma.core.decorator import implements, requires, tag
from lava.magma.core.model.py.model import PyLoihiProcessModel
from lava.proc.dense.process import Dense, LearningDense
from lava.utils.weightutils import SignMode, determine_sign_mode,\
    truncate_weights, clip_weights


class AbstractPyDenseModelFloat(PyLoihiProcessModel):
    """Implementation of Conn Process with Dense synaptic connections in
    floating point precision. This short and simple ProcessModel can be used
    for quick algorithmic prototyping, without engaging with the nuances of a
    fixed point implementation.
    """

    s_in: PyInPort = LavaPyType(PyInPort.VEC_DENSE, bool, precision=1)
    a_out: PyOutPort = LavaPyType(PyOutPort.VEC_DENSE, float)
    a_buff: np.ndarray = LavaPyType(np.ndarray, float)
    # weights is a 2D matrix of form (num_flat_output_neurons,
    # num_flat_input_neurons)in C-order (row major).
    weights: np.ndarray = LavaPyType(np.ndarray, float)
    num_message_bits: np.ndarray = LavaPyType(np.ndarray, int, precision=5)

    def run_spk(self):
        # The a_out sent on a each timestep is a buffered value from dendritic
        # accumulation at timestep t-1. This prevents deadlocking in
        # networks with recurrent connectivity structures.
        self.a_out.send(self.a_buff)
        if self.num_message_bits.item() > 0:
            s_in = self.s_in.recv()
            self.a_buff = self.weights.dot(s_in)
        else:
            s_in = self.s_in.recv().astype(bool)
            self.a_buff = self.weights[:, s_in].sum(axis=1)


@implements(proc=Dense, protocol=LoihiProtocol)
@requires(CPU)
@tag("floating_pt")
class PyDenseModelFloat(AbstractPyDenseModelFloat):
    pass


class AbstractPyDenseModelBitAcc(PyLoihiProcessModel):
    """Implementation of Conn Process with Dense synaptic connections that is
    bit-accurate with Loihi's hardware implementation of Dense, which means,
    it mimics Loihi behavior bit-by-bit.
    """

    s_in: PyInPort = LavaPyType(PyInPort.VEC_DENSE, bool, precision=1)
    a_out: PyOutPort = LavaPyType(PyOutPort.VEC_DENSE, np.int32, precision=16)
    a_buff: np.ndarray = LavaPyType(np.ndarray, np.int32, precision=16)
    # weights is a 2D matrix of form (num_flat_output_neurons,
    # num_flat_input_neurons) in C-order (row major).
    weights: np.ndarray = LavaPyType(np.ndarray, np.int32, precision=8)
    num_message_bits: np.ndarray = LavaPyType(np.ndarray, int, precision=5)

    def __init__(self, proc_params):
        super().__init__(proc_params)
        # Flag to determine whether weights have already been scaled.
        self.weights_set = False

    def run_spk(self):
        self.weight_exp: int = self.proc_params.get("weight_exp", 0)

        # Since this Process has no learning, weights are assumed to be static
        # and only require scaling on the first timestep of run_spk().
        if not self.weights_set:
            num_weight_bits: int = self.proc_params.get("num_weight_bits", 8)
            sign_mode: SignMode = self.proc_params.get("sign_mode") \
                or determine_sign_mode(self.weights)

            self.weights = clip_weights(self.weights, sign_mode, num_bits=8)
            self.weights = truncate_weights(self.weights,
                                            sign_mode,
                                            num_weight_bits)
            self.weights_set = True

        # The a_out sent at each timestep is a buffered value from dendritic
        # accumulation at timestep t-1. This prevents deadlocking in
        # networks with recurrent connectivity structures.
        self.a_out.send(self.a_buff)
        if self.num_message_bits.item() > 0:
            s_in = self.s_in.recv()
            a_accum = self.weights.dot(s_in)
        else:
            s_in = self.s_in.recv().astype(bool)
            a_accum = self.weights[:, s_in].sum(axis=1)
        self.a_buff = (
            np.left_shift(a_accum, self.weight_exp)
            if self.weight_exp > 0
            else np.right_shift(a_accum, -self.weight_exp)
        )


@implements(proc=Dense, protocol=LoihiProtocol)
@requires(CPU)
@tag("bit_accurate_loihi", "fixed_pt")
class PyDenseModelBitAcc(AbstractPyDenseModelBitAcc):
    pass

<<<<<<< HEAD
# @implements(proc=LearningDense, protocol=LoihiProtocol)
=======

@implements(proc=LearningDense, protocol=LoihiProtocol)
>>>>>>> 6653c05a
@requires(CPU)
@tag("floating_pt")
class PyLearningDenseModelFloat(
        LearningConnectionModelFloat, AbstractPyDenseModelFloat):
    """Implementation of Conn Process with Dense synaptic connections in
    floating point precision. This short and simple ProcessModel can be used
    for quick algorithmic prototyping, without engaging with the nuances of a
    fixed point implementation.
    """
<<<<<<< HEAD
    
=======

>>>>>>> 6653c05a
    def __init__(self, proc_params):
        super().__init__(proc_params)

    def run_spk(self):
        # The a_out sent at each timestep is a buffered value from dendritic
        # accumulation at timestep t-1. This prevents deadlocking in
        # networks with recurrent connectivity structures.
        self.a_out.send(self.a_buff)
        if self.num_message_bits.item() > 0:
            s_in = self.s_in.recv()
            self.a_buff = self.weights.dot(s_in)
        else:
            s_in = self.s_in.recv().astype(bool)
            self.a_buff = self.weights[:, s_in].sum(axis=1)

<<<<<<< HEAD
        super().run_spk(s_in)
=======
        self.recv_traces(s_in)
>>>>>>> 6653c05a


@implements(proc=LearningDense, protocol=LoihiProtocol)
@requires(CPU)
@tag("bit_approximate_loihi", "fixed_pt")
class PyLearningDenseModelBitApproximate(
        LearningConnectionModelBitApproximate, AbstractPyDenseModelBitAcc):
    """Implementation of Conn Process with Dense synaptic connections that is
    bit-accurate with Loihi's hardware implementation of Dense, which means,
    it mimics Loihi behaviour bit-by-bit.
    """

    def __init__(self, proc_params):
        super().__init__(proc_params)
        # Flag to determine whether weights have already been scaled.
        self.num_weight_bits: int = self.proc_params.get("num_weight_bits", 8)

    def run_spk(self):
        self.weight_exp: int = self.proc_params.get("weight_exp", 0)

        # Since this Process has no learning, weights are assumed to be static
        # and only require scaling on the first timestep of run_spk().
        if not self.weights_set:
            self.weights = truncate_weights(
                self.weights,
                sign_mode=self.sign_mode,
                num_weight_bits=self.num_weight_bits
            )
            self.weights_set = True

        # The a_out sent at each timestep is a buffered value from dendritic
        # accumulation at timestep t-1. This prevents deadlocking in
        # networks with recurrent connectivity structures.
        self.a_out.send(self.a_buff)
        if self.num_message_bits.item() > 0:
            s_in = self.s_in.recv()
            a_accum = self.weights.dot(s_in)
        else:
            s_in = self.s_in.recv().astype(bool)
            a_accum = self.weights[:, s_in].sum(axis=1)

        self.a_buff = (
            np.left_shift(a_accum, self.weight_exp)
            if self.weight_exp > 0
            else np.right_shift(a_accum, -self.weight_exp)
        )

        self.recv_traces(s_in)<|MERGE_RESOLUTION|>--- conflicted
+++ resolved
@@ -112,12 +112,7 @@
 class PyDenseModelBitAcc(AbstractPyDenseModelBitAcc):
     pass
 
-<<<<<<< HEAD
 # @implements(proc=LearningDense, protocol=LoihiProtocol)
-=======
-
-@implements(proc=LearningDense, protocol=LoihiProtocol)
->>>>>>> 6653c05a
 @requires(CPU)
 @tag("floating_pt")
 class PyLearningDenseModelFloat(
@@ -127,11 +122,7 @@
     for quick algorithmic prototyping, without engaging with the nuances of a
     fixed point implementation.
     """
-<<<<<<< HEAD
-    
-=======
 
->>>>>>> 6653c05a
     def __init__(self, proc_params):
         super().__init__(proc_params)
 
@@ -147,11 +138,7 @@
             s_in = self.s_in.recv().astype(bool)
             self.a_buff = self.weights[:, s_in].sum(axis=1)
 
-<<<<<<< HEAD
-        super().run_spk(s_in)
-=======
         self.recv_traces(s_in)
->>>>>>> 6653c05a
 
 
 @implements(proc=LearningDense, protocol=LoihiProtocol)
