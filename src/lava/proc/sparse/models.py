--- conflicted
+++ resolved
@@ -124,8 +124,8 @@
     floating point precision. This short and simple ProcessModel can be used
     for quick algorithmic prototyping, without engaging with the nuances of a
     fixed point implementation.
-    
-    Warning: LearningSparse on CPU is not offereing any memory usage benefits 
+
+    Warning: LearningSparse on CPU is not offereing any memory usage benefits
     over using LearningDense.
     """
 
@@ -155,8 +155,8 @@
     """Implementation of Conn Process with Sparse synaptic connections that is
     uses similar constraints as the  Loihi's hardware implementation of Sparse,
     but does not mimics Loihi behaviour bit-by-bit.
-    
-    Warning: LearningSparse on CPU is not offereing any memory usage benefits 
+
+    Warning: LearningSparse on CPU is not offereing any memory usage benefits
     over using LearningDense.
     """
 
@@ -217,26 +217,10 @@
         This allows for the updating of the activation buffer and updating
         weights.
         """
-<<<<<<< HEAD
         warnings.simplefilter('ignore')
         weight_delay = vstack([weights.multiply(delays == k) for k in range(np.max(delays) + 1)])
         warnings.resetwarnings()
         return weight_delay
-=======
-        weight_delay_row = []
-        weight_delay_column = []
-        weight_delay_data = []
-        for r in range(weights.shape[0]):
-            for ind in range(weights.indptr[r], weights.indptr[r + 1]):
-                col = weights.indices[ind]
-                weight_delay_row.append(r + (delays[r, col] * weights.shape[0]))
-                weight_delay_column.append(weights.indices[ind])
-                weight_delay_data.append(weights.data[ind])
-        return csr_matrix((weight_delay_data, (weight_delay_row,
-                                               weight_delay_column)),
-                          shape=(weights.shape[0] * (delays.max() + 1),
-                                 weights.shape[1]))
->>>>>>> d8c9c9b4
 
     def calc_act(self, s_in) -> np.ndarray:
         """
