# Copyright (C) 2022 Intel Corporation
# SPDX-License-Identifier: BSD-3-Clause
# See: https://spdx.org/licenses/

import numpy as np
import typing as ty

from lava.magma.core.process.process import LogConfig, AbstractProcess
from lava.magma.core.process.variable import Var
from lava.magma.core.process.ports.ports import InPort, OutPort
<<<<<<< HEAD
from lava.magma.core.process.neuron import PlasticNeuronProcess
from lava.proc.learning_rules.r_stdp_learning_rule import R_STDPLoihi
=======
from lava.magma.core.process.neuron import LearningNeuronProcess
>>>>>>> e52fca5b


class AbstractLIF(AbstractProcess):
    """Abstract class for variables common to all neurons with leaky
    integrator dynamics."""
    def __init__(self,
                 *,
                 shape: ty.Tuple[int, ...],
                 u: ty.Union[float, list, np.ndarray],
                 v: ty.Union[float, list, np.ndarray],
                 du: float,
                 dv: float,
                 bias_mant: ty.Union[float, list, np.ndarray],
                 bias_exp: ty.Union[float, list, np.ndarray],
                 name: str,
                 log_config: LogConfig,
                 **kwargs) -> None:
        super().__init__(shape=shape, u=u, v=v, du=du, dv=dv,
                         bias_mant=bias_mant, bias_exp=bias_exp,
                         name=name, log_config=log_config, **kwargs)

        self.a_in = InPort(shape=shape)
        self.s_out = OutPort(shape=shape)
        self.u = Var(shape=shape, init=u)
        self.v = Var(shape=shape, init=v)
        self.du = Var(shape=(1,), init=du)
        self.dv = Var(shape=(1,), init=dv)
        self.bias_exp = Var(shape=shape, init=bias_exp)
        self.bias_mant = Var(shape=shape, init=bias_mant)


class LIF(AbstractLIF):
    """Leaky-Integrate-and-Fire (LIF) neural Process.

    LIF dynamics abstracts to:
    u[t] = u[t-1] * (1-du) + a_in         # neuron current
    v[t] = v[t-1] * (1-dv) + u[t] + bias  # neuron voltage
    s_out = v[t] > vth                    # spike if threshold is exceeded
    v[t] = 0                              # reset at spike

    Parameters
    ----------
    shape : tuple(int)
        Number and topology of LIF neurons.
    u : float, list, numpy.ndarray, optional
        Initial value of the neurons' current.
    v : float, list, numpy.ndarray, optional
        Initial value of the neurons' voltage (membrane potential).
    du : float, optional
        Inverse of decay time-constant for current decay. Currently, only a
        single decay can be set for the entire population of neurons.
    dv : float, optional
        Inverse of decay time-constant for voltage decay. Currently, only a
        single decay can be set for the entire population of neurons.
    bias_mant : float, list, numpy.ndarray, optional
        Mantissa part of neuron bias.
    bias_exp : float, list, numpy.ndarray, optional
        Exponent part of neuron bias, if needed. Mostly for fixed point
        implementations. Ignored for floating point implementations.
    vth : float, optional
        Neuron threshold voltage, exceeding which, the neuron will spike.
        Currently, only a single threshold can be set for the entire
        population of neurons.

    Example
    -------
    >>> lif = LIF(shape=(200, 15), du=10, dv=5)
    This will create 200x15 LIF neurons that all have the same current decay
    of 10 and voltage decay of 5.
    """
    def __init__(
            self,
            *,
            shape: ty.Tuple[int, ...],
            u: ty.Optional[ty.Union[float, list, np.ndarray]] = 0,
            v: ty.Optional[ty.Union[float, list, np.ndarray]] = 0,
            du: ty.Optional[float] = 0,
            dv: ty.Optional[float] = 0,
            bias_mant: ty.Optional[ty.Union[float, list, np.ndarray]] = 0,
            bias_exp: ty.Optional[ty.Union[float, list, np.ndarray]] = 0,
            vth: ty.Optional[float] = 10,
            name: ty.Optional[str] = None,
            log_config: ty.Optional[LogConfig] = None,
            **kwargs) -> None:
        super().__init__(shape=shape, u=u, v=v, du=du, dv=dv,
                         bias_mant=bias_mant,
                         bias_exp=bias_exp, name=name,
                         log_config=log_config, **kwargs)

        self.vth = Var(shape=(1,), init=vth)


<<<<<<< HEAD
=======
class LearningLIF(LearningNeuronProcess, AbstractLIF):
    """Leaky-Integrate-and-Fire (LIF) neural Process with learning enabled.

    Parameters
    ----------
    shape : tuple(int)
        Number and topology of LIF neurons.
    u : float, list, numpy.ndarray, optional
        Initial value of the neurons' current.
    v : float, list, numpy.ndarray, optional
        Initial value of the neurons' voltage (membrane potential).
    du : float, optional
        Inverse of decay time-constant for current decay. Currently, only a
        single decay can be set for the entire population of neurons.
    dv : float, optional
        Inverse of decay time-constant for voltage decay. Currently, only a
        single decay can be set for the entire population of neurons.
    bias_mant : float, list, numpy.ndarray, optional
        Mantissa part of neuron bias.
    bias_exp : float, list, numpy.ndarray, optional
        Exponent part of neuron bias, if needed. Mostly for fixed point
        implementations. Ignored for floating point implementations.
    vth : float, optional
        Neuron threshold voltage, exceeding which, the neuron will spike.
        Currently, only a single threshold can be set for the entire
        population of neurons.

    """
    def __init__(
            self,
            *,
            shape: ty.Tuple[int, ...],
            u: ty.Optional[ty.Union[float, list, np.ndarray]] = 0,
            v: ty.Optional[ty.Union[float, list, np.ndarray]] = 0,
            du: ty.Optional[float] = 0,
            dv: ty.Optional[float] = 0,
            bias_mant: ty.Optional[ty.Union[float, list, np.ndarray]] = 0,
            bias_exp: ty.Optional[ty.Union[float, list, np.ndarray]] = 0,
            vth: ty.Optional[float] = 10,
            name: ty.Optional[str] = None,
            log_config: ty.Optional[LogConfig] = None,
            **kwargs) -> None:
        super().__init__(shape=shape, u=u, v=v, du=du, dv=dv,
                         bias_mant=bias_mant,
                         bias_exp=bias_exp, name=name,
                         log_config=log_config, **kwargs)
        self.vth = Var(shape=(1,), init=vth)

        self.a_graded_reward_in = InPort(shape=shape)


>>>>>>> e52fca5b
class TernaryLIF(AbstractLIF):
    """Leaky-Integrate-and-Fire (LIF) neural Process with *ternary* spiking
    output, i.e., +1, 0, and -1 spikes. When the voltage of a TernaryLIF neuron
    exceeds its upper threshold (vth_hi), it issues a positive spike and when
    the voltage drops below its lower threshold (vth_lo), it issues a negative
    spike. Between the two thresholds, the neuron follows leaky linear
    dynamics.

    This class inherits the state variables and ports from AbstractLIF and
    adds two new threshold variables for upper and lower thresholds.

    Parameters
    ----------
    shape : tuple(int)
        Number and topology of LIF neurons.
    u : float, list, numpy.ndarray, optional
        Initial value of the neurons' current.
    v : float, list, numpy.ndarray, optional
        Initial value of the neurons' voltage (membrane potential).
    du : float, optional
        Inverse of decay time-constant for current decay. Currently, only a
        single decay can be set for the entire population of neurons.
    dv : float, optional
        Inverse of decay time-constant for voltage decay. Currently, only a
        single decay can be set for the entire population of neurons.
    bias_mant : float, list, numpy.ndarray, optional
        Mantissa part of neuron bias.
    bias_exp : float, list, numpy.ndarray, optional
        Exponent part of neuron bias, if needed. Mostly for fixed point
        implementations. Ignored for floating point implementations.
    vth_hi : float, optional
        Upper threshold voltage, exceeding which the neuron spikes +1.
        Currently, only a single higher threshold can be set for the entire
        population of neurons.
    vth_lo : float, optional
        Lower threshold voltage, below which the neuron spikes -1.
        Currently, only a single lower threshold can be set for the entire
        population of neurons.

    See Also
    --------
    lava.proc.lif.process.LIF: 'Regular' leaky-integrate-and-fire neuron for
    documentation on rest of the parameters.
    """
    def __init__(self,
                 *,
                 shape: ty.Tuple[int, ...],
                 u: ty.Optional[ty.Union[float, list, np.ndarray]] = 0,
                 v: ty.Optional[ty.Union[float, list, np.ndarray]] = 0,
                 du: ty.Optional[float] = 0,
                 dv: ty.Optional[float] = 0,
                 bias_mant: ty.Optional[ty.Union[float, list, np.ndarray]] = 0,
                 bias_exp: ty.Optional[ty.Union[float, list, np.ndarray]] = 0,
                 vth_hi: ty.Optional[float] = 10,
                 vth_lo: ty.Optional[float] = -10,
                 name: ty.Optional[str] = None,
                 log_config: ty.Optional[LogConfig] = None) -> None:
        super().__init__(shape=shape, u=u, v=v, du=du, dv=dv,
                         bias_mant=bias_mant, bias_exp=bias_exp, name=name,
                         log_config=log_config)

        if np.isscalar(vth_lo) and np.isscalar(vth_hi) and vth_lo > vth_hi:
            raise ValueError(f"The lower threshold (vth_lo) must be"
                             f"smaller than the higher threshold (vth_hi)."
                             f"Got vth_lo={vth_lo}, vth_hi={vth_hi}.")
        self.vth_hi = Var(shape=(1,), init=vth_hi)
        self.vth_lo = Var(shape=(1,), init=vth_lo)


class LIFReset(LIF):
    """Leaky-Integrate-and-Fire (LIF) neural Process that resets its internal
    states in regular intervals.

    Parameters
    ----------
    shape : tuple(int)
        Number and topology of LIF neurons.
    u : float, list, numpy.ndarray, optional
        Initial value of the neurons' current.
    v : float, list, numpy.ndarray, optional
        Initial value of the neurons' voltage (membrane potential).
    du : float, optional
        Inverse of decay time-constant for current decay. Currently, only a
        single decay can be set for the entire population of neurons.
    dv : float, optional
        Inverse of decay time-constant for voltage decay. Currently, only a
        single decay can be set for the entire population of neurons.
    bias_mant : float, list, numpy.ndarray, optional
        Mantissa part of neuron bias.
    bias_exp : float, list, numpy.ndarray, optional
        Exponent part of neuron bias, if needed. Mostly for fixed point
        implementations. Ignored for floating point implementations.
    vth : float, optional
        Neuron threshold voltage, exceeding which, the neuron will spike.
        Currently, only a single threshold can be set for the entire
        population of neurons.
    reset_interval : int, optional
        The interval of neuron state reset. By default 1 timestep.
    reset_offset : int, optional
        The phase/offset of neuron reset. By defalt at 0th timestep.


    See Also
    --------
    lava.proc.lif.process.LIF: 'Regular' leaky-integrate-and-fire neuron for
    documentation on rest of the behavior between reset intervals.
    """
    def __init__(
            self,
            *,
            shape: ty.Tuple[int, ...],
            u: ty.Optional[ty.Union[float, list, np.ndarray]] = 0,
            v: ty.Optional[ty.Union[float, list, np.ndarray]] = 0,
            du: ty.Optional[float] = 0,
            dv: ty.Optional[float] = 0,
            bias_mant: ty.Optional[ty.Union[float, list, np.ndarray]] = 0,
            bias_exp: ty.Optional[ty.Union[float, list, np.ndarray]] = 0,
            vth: ty.Optional[float] = 10,
            reset_interval: ty.Optional[int] = 1,
            reset_offset: ty.Optional[int] = 0,
            name: ty.Optional[str] = None,
            log_config: ty.Optional[LogConfig] = None) -> None:
        super().__init__(shape=shape, u=u, v=v, du=du, dv=dv,
                         bias_mant=bias_mant,
                         bias_exp=bias_exp,
                         vth=vth,
                         name=name,
                         log_config=log_config)
        if reset_interval < 1:
            raise ValueError("Reset interval must be > 0.")
        if reset_offset < 0:
            raise ValueError("Reset offset must be positive.")

        self.proc_params["reset_interval"] = reset_interval
        self.proc_params["reset_offset"] = reset_offset<|MERGE_RESOLUTION|>--- conflicted
+++ resolved
@@ -8,12 +8,6 @@
 from lava.magma.core.process.process import LogConfig, AbstractProcess
 from lava.magma.core.process.variable import Var
 from lava.magma.core.process.ports.ports import InPort, OutPort
-<<<<<<< HEAD
-from lava.magma.core.process.neuron import PlasticNeuronProcess
-from lava.proc.learning_rules.r_stdp_learning_rule import R_STDPLoihi
-=======
-from lava.magma.core.process.neuron import LearningNeuronProcess
->>>>>>> e52fca5b
 
 
 class AbstractLIF(AbstractProcess):
@@ -106,60 +100,6 @@
         self.vth = Var(shape=(1,), init=vth)
 
 
-<<<<<<< HEAD
-=======
-class LearningLIF(LearningNeuronProcess, AbstractLIF):
-    """Leaky-Integrate-and-Fire (LIF) neural Process with learning enabled.
-
-    Parameters
-    ----------
-    shape : tuple(int)
-        Number and topology of LIF neurons.
-    u : float, list, numpy.ndarray, optional
-        Initial value of the neurons' current.
-    v : float, list, numpy.ndarray, optional
-        Initial value of the neurons' voltage (membrane potential).
-    du : float, optional
-        Inverse of decay time-constant for current decay. Currently, only a
-        single decay can be set for the entire population of neurons.
-    dv : float, optional
-        Inverse of decay time-constant for voltage decay. Currently, only a
-        single decay can be set for the entire population of neurons.
-    bias_mant : float, list, numpy.ndarray, optional
-        Mantissa part of neuron bias.
-    bias_exp : float, list, numpy.ndarray, optional
-        Exponent part of neuron bias, if needed. Mostly for fixed point
-        implementations. Ignored for floating point implementations.
-    vth : float, optional
-        Neuron threshold voltage, exceeding which, the neuron will spike.
-        Currently, only a single threshold can be set for the entire
-        population of neurons.
-
-    """
-    def __init__(
-            self,
-            *,
-            shape: ty.Tuple[int, ...],
-            u: ty.Optional[ty.Union[float, list, np.ndarray]] = 0,
-            v: ty.Optional[ty.Union[float, list, np.ndarray]] = 0,
-            du: ty.Optional[float] = 0,
-            dv: ty.Optional[float] = 0,
-            bias_mant: ty.Optional[ty.Union[float, list, np.ndarray]] = 0,
-            bias_exp: ty.Optional[ty.Union[float, list, np.ndarray]] = 0,
-            vth: ty.Optional[float] = 10,
-            name: ty.Optional[str] = None,
-            log_config: ty.Optional[LogConfig] = None,
-            **kwargs) -> None:
-        super().__init__(shape=shape, u=u, v=v, du=du, dv=dv,
-                         bias_mant=bias_mant,
-                         bias_exp=bias_exp, name=name,
-                         log_config=log_config, **kwargs)
-        self.vth = Var(shape=(1,), init=vth)
-
-        self.a_graded_reward_in = InPort(shape=shape)
-
-
->>>>>>> e52fca5b
 class TernaryLIF(AbstractLIF):
     """Leaky-Integrate-and-Fire (LIF) neural Process with *ternary* spiking
     output, i.e., +1, 0, and -1 spikes. When the voltage of a TernaryLIF neuron
