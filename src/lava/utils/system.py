# Copyright (C) 2022 Intel Corporation
# SPDX-License-Identifier: BSD-3-Clause
# See: https://spdx.org/licenses/

import os
from typing import Optional


class staticproperty(property):
    """Wraps static member function of a class as a static property of that
    class.
    """

    def __get__(self, cls, owner):
        return staticmethod(self.fget).__get__(None, owner)()


class Loihi2:
    preferred_partition: str = None

    @staticmethod
    def set_environ_settings(partititon: Optional[str] = None) -> None:
        """Sets the os environment for execution on Loihi.

        Parameters
        ----------
        partititon : str, optional
            Loihi partition name, by default None.
        """
        if 'SLURM' not in os.environ and 'NOSLURM' not in os.environ:
            os.environ['SLURM'] = '1'
        if 'LOIHI_GEN' not in os.environ:
            os.environ['LOIHI_GEN'] = 'N3B3'
        if 'PARTITION' not in os.environ and partititon is not None:
            os.environ['PARTITION'] = partititon

    @staticproperty
    def is_loihi2_available() -> bool:
        """Checks if Loihi2 compiler is available and sets the environment
        vairables.

        Returns
        -------
        bool
            Flag indicating whether Loih 2 is available or not.
        """
        try:
            from lava.magma.compiler.subcompilers.nc.ncproc_compiler import \
                CompilerOptions
            CompilerOptions.verbose = True
        except ModuleNotFoundError:
            # Loihi2 compiler is not availabe
            return False
        Loihi2.set_environ_settings(Loihi2.preferred_partition)
        return True

    @staticproperty
    def partition():
        """Get the partition information."""
        if 'PARTITION' in os.environ.keys():
            return os.environ['PARTITION']
<<<<<<< HEAD
        return 'Unspecified'


class InterfaceType(IntEnum):
    """Interface type for spike io communication"""
    ETHERNET = 0
    """Ethernet"""
    PIO = 1
    """FPGA/PIO"""
=======
        return 'Unspecified'
>>>>>>> 0ffe2d42
<|MERGE_RESOLUTION|>--- conflicted
+++ resolved
@@ -59,16 +59,4 @@
         """Get the partition information."""
         if 'PARTITION' in os.environ.keys():
             return os.environ['PARTITION']
-<<<<<<< HEAD
         return 'Unspecified'
-
-
-class InterfaceType(IntEnum):
-    """Interface type for spike io communication"""
-    ETHERNET = 0
-    """Ethernet"""
-    PIO = 1
-    """FPGA/PIO"""
-=======
-        return 'Unspecified'
->>>>>>> 0ffe2d42
