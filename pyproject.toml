--- conflicted
+++ resolved
@@ -46,11 +46,7 @@
 "Discussions" = "https://github.com/lava-nc/lava/discussions"
 
 [tool.poetry.dependencies]
-<<<<<<< HEAD
 python = ">=3.9,<3.11"
-=======
-python = ">=3.9, <3.11"
->>>>>>> 1c0e8e06
 
 numpy = "^1.24.4"
 scipy = "^1.10.1"
