# Copyright (C) 2021-22 Intel Corporation
# SPDX-License-Identifier: BSD-3-Clause
# See: https://spdx.org/licenses/

import unittest
import numpy as np
from lava.proc.dense.process import Dense, SignMode, LearningDense


class TestConnProcess(unittest.TestCase):
    """Tests for Dense class"""

    def test_init(self):
        """Tests instantiation of Dense"""
        shape = (100, 200)
        weights = np.random.randint(100, size=shape)

<<<<<<< HEAD
        conn = Dense(weights=weights)

        self.assertEqual(np.shape(conn.weights.init), shape)
        np.testing.assert_array_equal(conn.weights.init, weights)
=======
        conn = Dense(
            weights=weights,
            weight_exp=weight_exp,
            num_weight_bits=num_weight_bits,
            sign_mode=sign_mode,
        )

        self.assertEqual(np.shape(conn.weights.init), shape)
        self.assertIsNone(
            np.testing.assert_array_equal(conn.weights.init, weights)
        )
        self.assertEqual(conn.weight_exp.init, weight_exp)
        self.assertEqual(conn.num_weight_bits.init, num_weight_bits)
        self.assertEqual(conn.sign_mode.init, sign_mode.value)
>>>>>>> c91a734c

    def test_input_validation_weights(self):
        """Tests input validation on the dimensions of 'weights'. (Must be
        2D.)"""
        weights = np.random.randint(100, size=(2, 3, 4))
        with self.assertRaises(ValueError):
            Dense(weights=weights)


class TestPlasticConnProcess(unittest.TestCase):
    """Tests for Dense class"""

    def test_init(self):
        """Tests instantiation of Dense"""
        shape = (100, 200)
        weights = np.random.randint(100, size=shape)
        weight_exp = 2
        num_weight_bits = 7
        sign_mode = SignMode.MIXED

        conn = LearningDense(
            weights=weights,
            weight_exp=weight_exp,
            num_weight_bits=num_weight_bits,
            sign_mode=sign_mode,
        )

        self.assertEqual(np.shape(conn.weights.init), shape)
        self.assertIsNone(
            np.testing.assert_array_equal(conn.weights.init, weights)
        )
        self.assertEqual(conn.weight_exp.init, weight_exp)
        self.assertEqual(conn.num_weight_bits.init, num_weight_bits)
        self.assertEqual(conn.sign_mode.init, sign_mode.value)<|MERGE_RESOLUTION|>--- conflicted
+++ resolved
@@ -7,7 +7,7 @@
 from lava.proc.dense.process import Dense, SignMode, LearningDense
 
 
-class TestConnProcess(unittest.TestCase):
+class TestDenseProcess(unittest.TestCase):
     """Tests for Dense class"""
 
     def test_init(self):
@@ -15,27 +15,10 @@
         shape = (100, 200)
         weights = np.random.randint(100, size=shape)
 
-<<<<<<< HEAD
         conn = Dense(weights=weights)
 
         self.assertEqual(np.shape(conn.weights.init), shape)
         np.testing.assert_array_equal(conn.weights.init, weights)
-=======
-        conn = Dense(
-            weights=weights,
-            weight_exp=weight_exp,
-            num_weight_bits=num_weight_bits,
-            sign_mode=sign_mode,
-        )
-
-        self.assertEqual(np.shape(conn.weights.init), shape)
-        self.assertIsNone(
-            np.testing.assert_array_equal(conn.weights.init, weights)
-        )
-        self.assertEqual(conn.weight_exp.init, weight_exp)
-        self.assertEqual(conn.num_weight_bits.init, num_weight_bits)
-        self.assertEqual(conn.sign_mode.init, sign_mode.value)
->>>>>>> c91a734c
 
     def test_input_validation_weights(self):
         """Tests input validation on the dimensions of 'weights'. (Must be
@@ -45,28 +28,15 @@
             Dense(weights=weights)
 
 
-class TestPlasticConnProcess(unittest.TestCase):
-    """Tests for Dense class"""
+class TestLearningDenseProcess(unittest.TestCase):
+    """Tests for LearningDense class"""
 
     def test_init(self):
-        """Tests instantiation of Dense"""
+        """Tests instantiation of LearningDense"""
         shape = (100, 200)
         weights = np.random.randint(100, size=shape)
-        weight_exp = 2
-        num_weight_bits = 7
-        sign_mode = SignMode.MIXED
 
-        conn = LearningDense(
-            weights=weights,
-            weight_exp=weight_exp,
-            num_weight_bits=num_weight_bits,
-            sign_mode=sign_mode,
-        )
+        conn = LearningDense(weights=weights)
 
         self.assertEqual(np.shape(conn.weights.init), shape)
-        self.assertIsNone(
-            np.testing.assert_array_equal(conn.weights.init, weights)
-        )
-        self.assertEqual(conn.weight_exp.init, weight_exp)
-        self.assertEqual(conn.num_weight_bits.init, num_weight_bits)
-        self.assertEqual(conn.sign_mode.init, sign_mode.value)+        np.testing.assert_array_equal(conn.weights.init, weights)