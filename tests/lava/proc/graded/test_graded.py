# Copyright (C) 2023 Intel Corporation
# SPDX-License-Identifier: BSD-3-Clause
# See: https://spdx.org/licenses/

import unittest
import numpy as np
from scipy.sparse import csr_matrix

from lava.proc.graded.process import (GradedVec, GradedReluVec,
                                      NormVecDelay, InvSqrt)
from lava.proc.graded.models import inv_sqrt
from lava.proc.dense.process import Dense
from lava.proc.sparse.process import Sparse
from lava.proc import io

from lava.magma.core.run_conditions import RunSteps
from lava.magma.core.run_configs import Loihi2SimCfg


class TestGradedVecProc(unittest.TestCase):
    """Tests for GradedVec."""

    def test_gradedvec_dot_dense(self):
        """Tests that GradedVec and Dense computes dot product."""
        num_steps = 10
        v_thresh = 1

        weights1 = np.zeros((10, 1))
        weights1[:, 0] = (np.arange(10) - 5) * 0.2

        inp_data = np.zeros((weights1.shape[1], num_steps))
        inp_data[:, 2] = 1000
        inp_data[:, 6] = 20000

        weight_exp = 7
        weights1 *= 2**weight_exp
        weights1 = weights1.astype('int')

        dense1 = Dense(weights=weights1, num_message_bits=24,
                       weight_exp=-weight_exp)
        vec1 = GradedVec(shape=(weights1.shape[0],),
                         vth=v_thresh)

        generator = io.source.RingBuffer(data=inp_data)
        logger = io.sink.RingBuffer(shape=(weights1.shape[0],),
                                    buffer=num_steps)

        generator.s_out.connect(dense1.s_in)
        dense1.a_out.connect(vec1.a_in)
        vec1.s_out.connect(logger.a_in)

        vec1.run(condition=RunSteps(num_steps=num_steps),
                 run_cfg=Loihi2SimCfg(select_tag='fixed_pt'))
        out_data = logger.data.get().astype('int')
        vec1.stop()

        ww = np.floor(weights1 / 2) * 2
        expected_out = np.floor((ww @ inp_data) / 2**weight_exp)

        self.assertTrue(np.all(out_data[:, (3, 7)] == expected_out[:, (2, 6)]))

    def test_gradedvec_dot_sparse(self):
<<<<<<< HEAD
        """Tests that GradedVec and Sparse computes dot product"""
=======
        """Tests that GradedVec and Dense computes dot product."""
>>>>>>> ae13b7a5
        num_steps = 10
        v_thresh = 1

        weights1 = np.zeros((10, 1))
        weights1[:, 0] = (np.arange(10) - 5) * 0.2

        inp_data = np.zeros((weights1.shape[1], num_steps))
        inp_data[:, 2] = 1000
        inp_data[:, 6] = 20000

        weight_exp = 7
        weights1 *= 2**weight_exp
        weights1 = weights1.astype('int')

        sparse1 = Sparse(weights=csr_matrix(weights1),
                         num_message_bits=24,
                         weight_exp=-weight_exp)
        vec1 = GradedVec(shape=(weights1.shape[0],),
                         vth=v_thresh)

        generator = io.source.RingBuffer(data=inp_data)
        logger = io.sink.RingBuffer(shape=(weights1.shape[0],),
                                    buffer=num_steps)

        generator.s_out.connect(sparse1.s_in)
        sparse1.a_out.connect(vec1.a_in)
        vec1.s_out.connect(logger.a_in)

        vec1.run(condition=RunSteps(num_steps=num_steps),
                 run_cfg=Loihi2SimCfg(select_tag='fixed_pt'))
        out_data = logger.data.get().astype('int')
        vec1.stop()

        ww = np.floor(weights1 / 2) * 2
        expected_out = np.floor((ww @ inp_data) / 2**weight_exp)

        self.assertTrue(np.all(out_data[:, (3, 7)] == expected_out[:, (2, 6)]))


class TestGradedReluVecProc(unittest.TestCase):
    """Tests for GradedReluVec"""

    def test_gradedreluvec_dot_dense(self):
        """Tests that GradedReluVec and Dense computes dot product"""
        num_steps = 10
        v_thresh = 1

        weights1 = np.zeros((10, 1))
        weights1[:, 0] = (np.arange(10) - 5) * 0.2

        inp_data = np.zeros((weights1.shape[1], num_steps))
        inp_data[:, 2] = 1000
        inp_data[:, 6] = 20000

        weight_exp = 7
        weights1 *= 2**weight_exp
        weights1 = weights1.astype('int')

        dense1 = Dense(weights=weights1, num_message_bits=24,
                       weight_exp=-weight_exp)
        vec1 = GradedReluVec(shape=(weights1.shape[0],),
                             vth=v_thresh)

        generator = io.source.RingBuffer(data=inp_data)
        logger = io.sink.RingBuffer(shape=(weights1.shape[0],),
                                    buffer=num_steps)

        generator.s_out.connect(dense1.s_in)
        dense1.a_out.connect(vec1.a_in)
        vec1.s_out.connect(logger.a_in)

        vec1.run(condition=RunSteps(num_steps=num_steps),
                 run_cfg=Loihi2SimCfg(select_tag='fixed_pt'))
        out_data = logger.data.get().astype('int')
        vec1.stop()

        ww = np.floor(weights1 / 2) * 2
        expected_out = np.floor((ww @ inp_data) / 2**weight_exp)
        expected_out *= expected_out > v_thresh

        self.assertTrue(np.all(out_data[:, (3, 7)] == expected_out[:, (2, 6)]))

    def test_gradedreluvec_dot_sparse(self):
        """Tests that GradedReluVec and Sparse computes dot product"""
        num_steps = 10
        v_thresh = 1

        weights1 = np.zeros((10, 1))
        weights1[:, 0] = (np.arange(10) - 5) * 0.2

        inp_data = np.zeros((weights1.shape[1], num_steps))
        inp_data[:, 2] = 1000
        inp_data[:, 6] = 20000

        weight_exp = 7
        weights1 *= 2**weight_exp
        weights1 = weights1.astype('int')

        sparse1 = Sparse(weights=csr_matrix(weights1),
                         num_message_bits=24,
                         weight_exp=-weight_exp)
        vec1 = GradedReluVec(shape=(weights1.shape[0],),
                             vth=v_thresh)

        generator = io.source.RingBuffer(data=inp_data)
        logger = io.sink.RingBuffer(shape=(weights1.shape[0],),
                                    buffer=num_steps)

        generator.s_out.connect(sparse1.s_in)
        sparse1.a_out.connect(vec1.a_in)
        vec1.s_out.connect(logger.a_in)

        vec1.run(condition=RunSteps(num_steps=num_steps),
                 run_cfg=Loihi2SimCfg(select_tag='fixed_pt'))
        out_data = logger.data.get().astype('int')
        vec1.stop()

        ww = np.floor(weights1 / 2) * 2
        expected_out = np.floor((ww @ inp_data) / 2**weight_exp)
        expected_out *= expected_out > v_thresh

        self.assertTrue(np.all(out_data[:, (3, 7)] == expected_out[:, (2, 6)]))


class TestInvSqrtProc(unittest.TestCase):
    """Tests for inverse square process."""

    def test_invsqrt_calc(self):
        """Checks the InvSqrt calculation."""
        fp_base = 12  # Base of the decimal point

        num_steps = 25
        weights1 = np.zeros((1, 1))
        weights1[0, 0] = 1
        weight_exp = 7

        weights1 *= 2**weight_exp
        weights1 = weights1.astype('int')

        in_vals = [2**(i % 24) for i in range(num_steps)]

        inp_data = np.zeros((weights1.shape[1], num_steps))

        for i in range(num_steps):
            inp_data[:, i] = in_vals[i]

        dense1 = Dense(weights=weights1,
                       num_message_bits=24,
                       weight_exp=-weight_exp)
        vec1 = InvSqrt(shape=(weights1.shape[0],),
                       fp_base=fp_base)

        generator = io.source.RingBuffer(data=inp_data)
        logger = io.sink.RingBuffer(shape=(weights1.shape[0],),
                                    buffer=num_steps)

        generator.s_out.connect(dense1.s_in)
        dense1.a_out.connect(vec1.a_in)
        vec1.s_out.connect(logger.a_in)

        vec1.run(condition=RunSteps(num_steps=num_steps),
                 run_cfg=Loihi2SimCfg(select_tag='fixed_pt'))
        out_data = logger.data.get().astype('int')
        vec1.stop()

        expected_out = np.array([inv_sqrt(inp_data[0, i], 5)
                                 for i in range(num_steps)])

        self.assertTrue(np.all(expected_out[:-1] == out_data[:, 1:]))


class TestNormVecDelayProc(unittest.TestCase):
    """Tests for NormVecDelay."""

    def test_norm_vec_delay_out1(self):
        """Checks the first channel output of NormVecDelay."""
        weight_exp = 7
        num_steps = 10

        weights1 = np.zeros((1, 1))
        weights1[0, 0] = 1

        weights1 *= 2**weight_exp
        weights1 = weights1.astype('int')

        weights2 = np.zeros((1, 1))
        weights2[0, 0] = 0.5

        weights2 *= 2**weight_exp
        weights2 = weights2.astype('int')

        inp_data1 = np.zeros((weights1.shape[1], num_steps))
        inp_data2 = np.zeros((weights2.shape[1], num_steps))

        inp_data1[:, 2] = 10
        inp_data1[:, 6] = 30
        inp_data2[:, :] = 20

        dense1 = Dense(weights=weights1,
                       num_message_bits=24,
                       weight_exp=-weight_exp)
        dense2 = Dense(weights=weights2,
                       num_message_bits=24,
                       weight_exp=-weight_exp)

        vec1 = NormVecDelay(shape=(weights1.shape[0],))

        generator1 = io.source.RingBuffer(data=inp_data1)
        generator2 = io.source.RingBuffer(data=inp_data2)
        logger = io.sink.RingBuffer(shape=(weights1.shape[0],),
                                    buffer=num_steps)

        generator1.s_out.connect(dense1.s_in)
        dense1.a_out.connect(vec1.a_in1)

        generator2.s_out.connect(dense2.s_in)
        dense2.a_out.connect(vec1.a_in2)

        vec1.s_out.connect(logger.a_in)

        vec1.run(condition=RunSteps(num_steps=num_steps),
                 run_cfg=Loihi2SimCfg(select_tag='fixed_pt'))
        out_data = logger.data.get().astype('int')
        vec1.stop()

        ch1 = (weights1 @ inp_data1) / 2**weight_exp
        ch2 = (weights2 @ inp_data2) / 2**weight_exp

        # I'm using roll to account for the two step delay in NormVecDelay.
        # However, this is a hack, as the inputs need to be 0 at the end
        # of the simulation, since roll wraps the values.
        # Be wary that this potentially won't be correct with different inputs.
        # There seems to be a delay step missing compared to
        # ncmodel, not sure where the delay should go...
        expected_out = np.roll(ch1, 1) * ch2

        # Then there is one extra delay timestep from hardware
        self.assertTrue(np.all(expected_out[:, :-1] == out_data[:, 1:]))

    def test_norm_vec_delay_out2(self):
        """Checks the second channel output of NormVecDelay."""
        weight_exp = 7
        num_steps = 10

        weights1 = np.zeros((1, 1))
        weights1[0, 0] = 1

        weights1 *= 2**weight_exp
        weights1 = weights1.astype('int')

        weights2 = np.zeros((1, 1))
        weights2[0, 0] = 0.5

        weights2 *= 2**weight_exp
        weights2 = weights2.astype('int')

        inp_data1 = np.zeros((weights1.shape[1], num_steps))
        inp_data2 = np.zeros((weights2.shape[1], num_steps))

        inp_data1[:, 2] = 10
        inp_data1[:, 6] = 30
        inp_data2[:, :] = 20

        dense1 = Dense(weights=weights1,
                       num_message_bits=24,
                       weight_exp=-weight_exp)
        dense2 = Dense(weights=weights2,
                       num_message_bits=24,
                       weight_exp=-weight_exp)

        vec1 = NormVecDelay(shape=(weights1.shape[0],))

        generator1 = io.source.RingBuffer(data=inp_data1)
        generator2 = io.source.RingBuffer(data=inp_data2)
        logger = io.sink.RingBuffer(shape=(weights1.shape[0],),
                                    buffer=num_steps)

        generator1.s_out.connect(dense1.s_in)
        dense1.a_out.connect(vec1.a_in1)

        generator2.s_out.connect(dense2.s_in)
        dense2.a_out.connect(vec1.a_in2)

        vec1.s2_out.connect(logger.a_in)

        vec1.run(condition=RunSteps(num_steps=num_steps),
                 run_cfg=Loihi2SimCfg(select_tag='fixed_pt'))
        out_data = logger.data.get().astype('int')
        vec1.stop()

        ch1 = (weights1 @ inp_data1) / 2**weight_exp
        expected_out = ch1 ** 2
        # Then there is one extra timestep from hardware
        self.assertTrue(np.all(expected_out[:, :-1] == out_data[:, 1:]))


if __name__ == '__main__':
    unittest.main()<|MERGE_RESOLUTION|>--- conflicted
+++ resolved
@@ -60,11 +60,7 @@
         self.assertTrue(np.all(out_data[:, (3, 7)] == expected_out[:, (2, 6)]))
 
     def test_gradedvec_dot_sparse(self):
-<<<<<<< HEAD
         """Tests that GradedVec and Sparse computes dot product"""
-=======
-        """Tests that GradedVec and Dense computes dot product."""
->>>>>>> ae13b7a5
         num_steps = 10
         v_thresh = 1
 
