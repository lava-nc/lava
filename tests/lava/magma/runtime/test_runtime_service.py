--- conflicted
+++ resolved
@@ -3,10 +3,6 @@
 # See: https://spdx.org/licenses/
 
 import unittest
-<<<<<<< HEAD
-=======
-
->>>>>>> 84e5ea48
 import numpy as np
 from multiprocessing.managers import SharedMemoryManager
 from lava.magma.runtime.message_infrastructure \
