<<<<<<< HEAD
import time
=======
# Copyright (C) 2022 Intel Corporation
# SPDX-License-Identifier: LGPL 2.1 or later
# See: https://spdx.org/licenses/

>>>>>>> 4283428c
import unittest
import numpy as np

from lava.magma.core.decorator import implements, requires
from lava.magma.core.model.py.model import PyAsyncProcessModel
from lava.magma.core.model.py.type import LavaPyType
from lava.magma.core.process.process import AbstractProcess
from lava.magma.core.process.variable import Var
from lava.magma.core.resources import CPU
from lava.magma.core.run_conditions import RunContinuous, RunSteps
from lava.magma.core.run_configs import Loihi2SimCfg
from lava.magma.core.sync.domain import SyncDomain
from lava.magma.core.sync.protocols.async_protocol import AsyncProtocol


class AsyncProcess1(AbstractProcess):
    def __init__(self, **kwargs):
        super().__init__()
        shape = kwargs["shape"]
        self.u = Var(shape=shape, init=0)
        self.v = Var(shape=shape, init=0)


class AsyncProcess2(AbstractProcess):
    def __init__(self, **kwargs):
        super().__init__()
        shape = kwargs["shape"]
        self.u = Var(shape=shape, init=0)
        self.v = Var(shape=shape, init=0)


@implements(proc=AsyncProcess1, protocol=AsyncProtocol)
@requires(CPU)
class AsyncProcessModel1(PyAsyncProcessModel):
    u = LavaPyType(np.ndarray, np.int32)
    v = LavaPyType(np.ndarray, np.int32)

    def run_async(self):
        while True:
            self.u = self.u + 10
            self.v = self.v + 1000
            if self.check_for_stop_cmd():
                return


@implements(proc=AsyncProcess2, protocol=AsyncProtocol)
@requires(CPU)
class AsyncProcessModel2(PyAsyncProcessModel):
    u = LavaPyType(np.ndarray, np.int32)
    v = LavaPyType(np.ndarray, np.int32)
    steps = 0

    def run_async(self):
        while self.steps < self.num_steps:
            self.u = self.u + 10
            self.v = self.v + 1000
            self.steps += 1


class TestProcess(unittest.TestCase):
    def test_async_process_model(self):
        """
        Verifies the working of Asynchronous Process
        """
        process = AsyncProcess1(shape=(2, 2))
        simple_sync_domain = SyncDomain("simple", AsyncProtocol(), [process])
<<<<<<< HEAD
        run_config = SimpleRunConfig(sync_domains=[simple_sync_domain])
        process.run(condition=RunContinuous(), run_cfg=run_config)
        time.sleep(0.1)
=======
        process.run(condition=RunContinuous(), run_cfg=Loihi2SimCfg())
>>>>>>> 4283428c
        process.stop()

    def test_async_process_model_pause(self):
        """
        Verifies the working of Asynchronous Process, pause should have no
        effect
        """
        process = AsyncProcess1(shape=(2, 2))
        simple_sync_domain = SyncDomain("simple", AsyncProtocol(), [process])
        process.run(condition=RunContinuous(), run_cfg=Loihi2SimCfg())
        process.pause()
        time.sleep(0.1)
        process.stop()

    def test_async_process_num_steps(self):
        """
        Verifies the working of Asynchronous Process, numsteps should be
        implicitly passed as num_steps for the process.
        """
        process = AsyncProcess2(shape=(2, 2))
        simple_sync_domain = SyncDomain("simple", AsyncProtocol(), [process])
        process.run(condition=RunSteps(num_steps=10), run_cfg=Loihi2SimCfg())
        process.stop()

    def test_async_process_get(self):
        """
        Verifies the working of Asynchronous Process, get should get the value
        of the variable after run finishes.
        """
        process = AsyncProcess2(shape=(2, 2))
        simple_sync_domain = SyncDomain("simple", AsyncProtocol(), [process])
        process.run(condition=RunSteps(num_steps=10), run_cfg=Loihi2SimCfg())
        print(process.u.get())
        process.stop()


if __name__ == "__main__":
    unittest.main()<|MERGE_RESOLUTION|>--- conflicted
+++ resolved
@@ -1,11 +1,6 @@
-<<<<<<< HEAD
-import time
-=======
 # Copyright (C) 2022 Intel Corporation
 # SPDX-License-Identifier: LGPL 2.1 or later
 # See: https://spdx.org/licenses/
-
->>>>>>> 4283428c
 import unittest
 import numpy as np
 
@@ -72,13 +67,7 @@
         """
         process = AsyncProcess1(shape=(2, 2))
         simple_sync_domain = SyncDomain("simple", AsyncProtocol(), [process])
-<<<<<<< HEAD
-        run_config = SimpleRunConfig(sync_domains=[simple_sync_domain])
-        process.run(condition=RunContinuous(), run_cfg=run_config)
-        time.sleep(0.1)
-=======
         process.run(condition=RunContinuous(), run_cfg=Loihi2SimCfg())
->>>>>>> 4283428c
         process.stop()
 
     def test_async_process_model_pause(self):
@@ -90,7 +79,6 @@
         simple_sync_domain = SyncDomain("simple", AsyncProtocol(), [process])
         process.run(condition=RunContinuous(), run_cfg=Loihi2SimCfg())
         process.pause()
-        time.sleep(0.1)
         process.stop()
 
     def test_async_process_num_steps(self):
