# Copyright (C) 2021-22 Intel Corporation
# SPDX-License-Identifier: BSD-3-Clause
# See: https://spdx.org/licenses/

import logging
import typing as ty
import unittest
from unittest.mock import Mock

from lava.magma.compiler.builders.channel_builder import ChannelBuilderMp
from lava.magma.compiler.channel_map import ChannelMap, Payload, PortPair
from lava.magma.runtime.message_infrastructure.interfaces import ChannelType
from lava.magma.compiler.compiler_graphs import ProcGroupDiGraphs
from lava.magma.compiler.subcompilers.channel_builders_factory import \
    ChannelBuildersFactory
from lava.magma.compiler.utils import LoihiPortInitializer, PortInitializer
from lava.magma.core.decorator import implements, requires
<<<<<<< HEAD
from lava.magma.core.model.model import AbstractProcessModel
=======
from lava.magma.core.model.interfaces import AbstractPortImplementation
>>>>>>> f07e65ad
from lava.magma.core.model.py.model import AbstractPyProcessModel
from lava.magma.core.model.py.ports import (PyInPort, PyOutPort, PyRefPort,
                                            PyVarPort,
                                            AbstractPortImplementation)
from lava.magma.core.model.py.type import LavaPyType
from lava.magma.core.model.sub.model import AbstractSubProcessModel
from lava.magma.core.process.ports.ports import (AbstractPort, InPort, OutPort,
                                                 RefPort, VarPort)
from lava.magma.core.process.ports.reduce_ops import ReduceSum
from lava.magma.core.process.process import AbstractProcess
from lava.magma.core.process.variable import Var
from lava.magma.core.resources import CPU
from lava.magma.core.run_configs import RunConfig
from lava.magma.core.sync.protocol import AbstractSyncProtocol


# A minimal process (A) with an InPort, OutPort and RefPort
class ProcA(AbstractProcess):
    def __init__(self, **kwargs):
        super().__init__(**kwargs)
        # Use ReduceOp to allow for multiple input connections
        self.inp = InPort(shape=(1,), reduce_op=ReduceSum)
        self.out = OutPort(shape=(1,))
        self.ref = RefPort(shape=(10,))


# Another minimal process (B) with a Var and an InPort, OutPort and VarPort
class ProcB(AbstractProcess):
    def __init__(self, **kwargs):
        super().__init__(**kwargs)
        # Use ReduceOp to allow for multiple input connections
        self.inp = InPort(shape=(1,), reduce_op=ReduceSum)
        self.out = OutPort(shape=(1,))
        self.var = Var((10,), init=10)
        self.var_port = VarPort(self.var)


# Another minimal process (C) with an InPort and OutPort
class ProcC(AbstractProcess):
    def __init__(self, **kwargs):
        super().__init__(**kwargs)
        # Use ReduceOp to allow for multiple input connections
        self.inp = InPort(shape=(1,), reduce_op=ReduceSum)
        self.out = OutPort(shape=(1,))


class MockRuntimeService:
    __name__ = "MockRuntimeService"


# Define minimal Protocol to be implemented
class ProtocolA(AbstractSyncProtocol):
    @property
    def runtime_service(self):
        return {CPU: MockRuntimeService()}


# Define minimal Protocol to be implemented
class ProtocolB(AbstractSyncProtocol):
    @property
    def runtime_service(self):
        return {CPU: MockRuntimeService()}


# A minimal PyProcModel implementing ProcA
@implements(proc=ProcA, protocol=ProtocolA)
@requires(CPU)
class PyProcModelA(AbstractPyProcessModel):
    inp: PyInPort = LavaPyType(PyInPort.VEC_DENSE, int)
    out: PyOutPort = LavaPyType(PyOutPort.VEC_DENSE, int)
    ref: PyRefPort = LavaPyType(PyRefPort.VEC_DENSE, int)

    def run(self):
        pass


# A minimal PyProcModel implementing ProcB
@implements(ProcB, protocol=ProtocolB)
@requires(CPU)
class PyProcModelB(AbstractPyProcessModel):
    inp: PyInPort = LavaPyType(PyInPort.VEC_DENSE, int)
    out: PyOutPort = LavaPyType(PyOutPort.VEC_DENSE, int)
    var: int = LavaPyType(int, int)
    var_port: PyVarPort = LavaPyType(PyVarPort.VEC_DENSE, int)

    def run(self):
        pass


# A minimal PyProcModel implementing ProcC
@implements(proc=ProcC)
@requires(CPU)
class PyProcModelC(AbstractPyProcessModel):
    inp: PyInPort = LavaPyType(PyInPort.VEC_DENSE, int)
    out: PyOutPort = LavaPyType(PyOutPort.VEC_DENSE, int)

    def run(self):
        pass


# A minimal SubProcModel implementing ProcA using ProcB as sub processes
# which we consider a LeafProcess that has no further sub process decomposition
@implements(ProcA)
class SubProcModelA(AbstractSubProcessModel):
    def __init__(self, proc):
        self.proc1 = ProcB()
        self.proc2 = ProcC()
        self.proc1.out.connect(self.proc2.inp)
        proc.inp.connect(self.proc1.inp)
        self.proc2.out.connect(proc.out)

    def run(self):
        pass


# A minimal RunConfig that will select SubProcModel if there is one
class RunCfg(RunConfig):
    def __init__(
        self,
        loglevel: int = logging.WARNING,
        custom_sync_domains=None,
        select_sub_proc_model=False,
        select_lmt: bool = False,
    ):
        super().__init__(
            custom_sync_domains=custom_sync_domains, loglevel=loglevel
        )
        self.select_sub_proc_model = select_sub_proc_model
        self.select_lmt = select_lmt

    def select(self, proc, proc_models):
        py_proc_model = None
        sub_proc_model = None

        # Find PyProcModel or SubProcModel
        for pm in proc_models:
            if issubclass(pm, AbstractSubProcessModel):
                sub_proc_model = pm
            if issubclass(pm, AbstractPyProcessModel):
                py_proc_model = pm
        # Make selection
        if self.select_sub_proc_model and sub_proc_model:
            return sub_proc_model
        if py_proc_model and not self.select_lmt:
            return py_proc_model
        else:
            raise AssertionError("No legal ProcessModel found.")


class PortInitializerFactory:
    """Factory for port initializers given a port type."""

    OrderedPortDict = ty.OrderedDict[
        ty.Type[AbstractPortImplementation], ty.Type[PortInitializer]
    ]
    port_to_initializer_type = OrderedPortDict(
        {
            AbstractPyProcessModel: PortInitializer,
        }
    )

    @staticmethod
    def initializer_from_port(port: AbstractPort, *args) -> PortInitializer:
        """Create a PortInitializer for given the port.

        Parameters
        ----------
        port: The port to be associated with the initializer.

        Returns
        -------
        an instance of PortInitializer initialized with args.
        """
        port_class = ChannelBuildersFactory._get_port_process_model_class(port)
        cls = None
        for cls in reversed(port_class.__mro__):
            if cls in PortInitializerFactory.port_to_initializer_type.keys():
                break
        if cls is None:
            str_msg = PortInitializerFactory.port_to_initializer_type.keys()
            raise KeyError(f"The port class is not in {str_msg}.")
        port_init = PortInitializerFactory.port_to_initializer_type[cls]
        port_init = LoihiPortInitializer(
            port.name,
            port.shape,
            ChannelBuildersFactory.get_port_dtype(port),
            port.__class__.__name__,
            64,
            port.get_incoming_transform_funcs(),
        )
        return port_init

    @staticmethod
    def set_initializers_on_channel_map(channel_map: ChannelMap):
        for port in PortInitializerFactory.get_unique_ports_from_channel_map(
            channel_map
        ):
            port_init = PortInitializerFactory.initializer_from_port(port)
            channel_map.set_port_initializer(port, port_init)

    def get_unique_ports_from_channel_map(channel_map: ChannelMap):
        ports = [
            port for pair in channel_map.keys() for port in [pair.src, pair.dst]
        ]
        return set(ports)


class TestChannelBuildersFactory(unittest.TestCase):
    def setUp(self) -> None:
        self.proc_a = ProcA()
        self.proc_b = ProcB()
        self.proc_a._model_class = PyProcModelA
        self.proc_b._model_class = PyProcModelB
        self.proc_a.out.connect(self.proc_b.inp)
        self.proc_b.out.connect(self.proc_a.inp)
        port_pair1 = PortPair(src=self.proc_a.out, dst=self.proc_b.inp)
        port_pair2 = PortPair(src=self.proc_b.out, dst=self.proc_a.inp)
        self.channel_map_mock = Mock(spec_set=ChannelMap)
        self.channel_map_mock.keys.return_value = [port_pair1, port_pair2]
        self.channel_map = ChannelMap()
        self.channel_map[port_pair1] = Payload(multiplicity=1)
        self.channel_map[port_pair2] = Payload(multiplicity=1)
        PortInitializerFactory.set_initializers_on_channel_map(self.channel_map)
        self.channel_builder_factory = ChannelBuildersFactory()
        self.cfg = {"pypy_channel_size": 64}

    def test_obj_creation(self):
        self.assertIsInstance(
            self.channel_builder_factory, ChannelBuildersFactory
        )

    def test_compile_method_accepts_and_uses_ChannelMap(self):
        self.channel_builder_factory.from_channel_map(
            self.channel_map_mock, self.cfg
        )
        self.channel_map_mock.keys.assert_called_once()

    def test_compile_does_not_have_side_effects_on_channel_map(self):
        chm_pre = self.channel_map.copy()
        self.channel_builder_factory.from_channel_map(
            self.channel_map, self.cfg
        )
        self.assertEqual(chm_pre, self.channel_map)

    def test_get_builders_return_a_list_of_channel_builders(self):
        output = self.channel_builder_factory.from_channel_map(
            self.channel_map, self.cfg
        )
        self.assertIsInstance(output, list)
        self.assertIsInstance(output[0], ChannelBuilderMp)

    def test_every_channel_builder_has_not_none_port_initializers(self):
        builders = self.channel_builder_factory.from_channel_map(
            self.channel_map, self.cfg
        )
        self.assertGreater(len(builders), 0)
        for builder in builders:
            self.assertIsNotNone(builder.src_port_initializer)
            self.assertIsNotNone(builder.dst_port_initializer)

    def test_unique_channel_builder_exist_per_channel_with_a_pyport(self):
        builders = self.channel_builder_factory.from_channel_map(
            self.channel_map, self.cfg
        )
        self.assertEqual(len(builders), 2)
        self.assertNotEqual(builders[0], builders[1])
        for builder in builders:
            condition_1_1 = builder.src_process == self.proc_a
            condition_1_2 = builder.dst_process == self.proc_b
            condition_2_1 = builder.src_process == self.proc_b
            condition_2_2 = builder.dst_process == self.proc_a
            condition1 = condition_1_1 and condition_1_2
            condition2 = condition_2_1 and condition_2_2
            self.assertTrue(condition1 or condition2)

    def test_no_channel_was_created_for_keys_not_involving_py_ports(self):
        builders = self.channel_builder_factory.from_channel_map(
            self.channel_map, self.cfg
        )
        channel_types = {ChannelType.PyPy}
        outcome = {builder.channel_type for builder in builders}
        self.assertEqual(outcome, channel_types)

    def test_input_to_channel_builder_is_not_none(self):
        builders = self.channel_builder_factory.from_channel_map(
            self.channel_map, self.cfg
        )
        for builder in builders:
            self.assertNotEqual(builder.src_process, None)
            self.assertNotEqual(builder.dst_process, None)
            self.assertNotEqual(builder.dst_port_initializer, None)
            self.assertNotEqual(builder.dst_port_initializer, None)
            self.assertNotEqual(builder.channel_type, None)


class TestChannelBuildersMp(unittest.TestCase):
    def setUp(self) -> None:
        self.cfg = {"pypy_channel_size": 64}
        self.factory = ChannelBuildersFactory()

    def test_create_channel_builders(self):
        """Checks creation of ChannelBuilders.

        This test does currently only support PyPyChannels.
        """

        # Create a set of processes...
        p1, p2, p3, p4, p5 = ProcA(), ProcB(), ProcC(), ProcA(), ProcB()

        # ...and connect them in linear and circular manner so we have
        # dangling connections, forks, and joins
        # p1 -> p2 -> p3 -> p4 -> (p2, p5)
        p1.out.connect(p2.inp)
        p2.out.connect(p3.inp)
        p3.out.connect(p4.inp)
        p4.out.connect([p2.inp, p5.inp])

        # Create a manual proc_group
        proc_group = []
        pm_mapping = {
            p1: PyProcModelA,
            p2: PyProcModelB,
            p3: PyProcModelC,
            p4: PyProcModelA,
            p5: PyProcModelB,
        }
        for p, pm in pm_mapping.items():
            p._model_class = pm
            proc_group.append(p)

        # Create channel builders
        channel_map = ChannelMap.from_proc_groups([proc_group])
        PortInitializerFactory.set_initializers_on_channel_map(channel_map)
        channel_builders = self.factory.from_channel_map(channel_map, self.cfg)

        # This should result in 5 channel builders (one for each arrow above)
        self.assertEqual(len(channel_builders), 5)
        for cb in channel_builders:
            self.assertIsInstance(cb, ChannelBuilderMp)

        # Each channel builder should connect its source and destination
        # process and port
        # Let's check the first one in detail
        self.assertEqual(channel_builders[0].channel_type, ChannelType.PyPy)
        self.assertEqual(channel_builders[0].src_process, p1)
        self.assertEqual(channel_builders[0].src_port_initializer.name, "out")
        self.assertEqual(channel_builders[0].src_port_initializer.shape, (1,))
        self.assertEqual(channel_builders[0].src_port_initializer.d_type, int)
        self.assertEqual(channel_builders[0].src_port_initializer.size, 64)
        self.assertEqual(channel_builders[0].dst_process, p2)
        # ... and for others only the source/destination processes
        self.assertEqual(channel_builders[1].src_process, p2)
        self.assertEqual(channel_builders[1].dst_process, p3)
        self.assertEqual(channel_builders[2].src_process, p3)
        self.assertEqual(channel_builders[2].dst_process, p4)
        self.assertEqual(channel_builders[3].src_process, p4)
        self.assertEqual(channel_builders[3].dst_process, p2)
        self.assertEqual(channel_builders[4].src_process, p4)
        self.assertEqual(channel_builders[4].dst_process, p5)

    def test_create_channel_builders_hierarchical_process(self):
        """Check creation of channel builders when a SubProcModel is used
        with connections potentially terminating in dangling ports of
        hierarchical processes."""

        # Create a minimal process
        p = ProcA()

        # Manually map processes to sub processes to internal sub structure
        # gets build
        proc_group_digraph = ProcGroupDiGraphs(
            p, RunCfg(select_sub_proc_model=True)
        )
        proc_groups = proc_group_digraph.get_proc_groups()

        p._model_class = SubProcModelA

        channel_map = ChannelMap.from_proc_groups(proc_groups)
        PortInitializerFactory.set_initializers_on_channel_map(channel_map)
        channel_builders = self.factory.from_channel_map(channel_map, self.cfg)

        # There should only be one ChannelBuilder from the internal proc1 to
        # proc2
        self.assertEqual(len(channel_builders), 1)
        from lava.magma.compiler.builders.channel_builder import \
            ChannelBuilderMp

        self.assertIsInstance(channel_builders[0], ChannelBuilderMp)
        self.assertEqual(channel_builders[0].src_process, p.procs.proc1)
        self.assertEqual(channel_builders[0].dst_process, p.procs.proc2)

    def test_create_channel_builders_ref_ports(self):
        """Checks creation of channel builders when a process is connected
        using a RefPort to another process VarPort."""

        # Create a process with a RefPort (source)
        src = ProcA()

        # Create a process with a var (destination)
        dst = ProcB()

        # Connect them using RefPort and VarPort
        proc_group = []
        src.ref.connect(dst.var_port)

        # Create a manual proc_map
        pm_mapping = {src: PyProcModelA, dst: PyProcModelB}
        for p, pm in pm_mapping.items():
            p._model_class = pm
            proc_group.append(p)

        # Create channel builders
        channel_map = ChannelMap.from_proc_groups([proc_group])
        PortInitializerFactory.set_initializers_on_channel_map(channel_map)
        channel_builders = self.factory.from_channel_map(channel_map, self.cfg)
        for p, pm in pm_mapping.items():
            p._model_class = pm
            proc_group.append(p)

        # This should result in 2 channel builder
        from lava.magma.compiler.builders.channel_builder import \
            ChannelBuilderMp

        self.assertEqual(len(channel_builders), 2)
        self.assertIsInstance(channel_builders[0], ChannelBuilderMp)
        self.assertEqual(channel_builders[0].src_process, src)
        self.assertEqual(channel_builders[0].dst_process, dst)

    def test_create_channel_builders_ref_ports_implicit(self):
        """Checks creation of channel builders when a process is connected
        using a RefPort to another process Var (implicit VarPort)."""

        # Create a process with a RefPort (source)
        src = ProcA()

        # Create a process with a var (destination)
        dst = ProcB()

        # Connect them using RefPort and Var (creates implicitly a VarPort)
        src.ref.connect_var(dst.var)

        # Create a manual proc_map
        proc_group = []
        pm_mapping = {src: PyProcModelA, dst: PyProcModelB}

        for p, pm in pm_mapping.items():
            p._model_class = pm
            proc_group.append(p)

        # Create channel builders
        channel_map = ChannelMap.from_proc_groups([proc_group])
        PortInitializerFactory.set_initializers_on_channel_map(channel_map)
        channel_builders = self.factory.from_channel_map(channel_map, self.cfg)

        # This should result in 2 channel builder
        from lava.magma.compiler.builders.channel_builder import \
            ChannelBuilderMp

        self.assertEqual(len(channel_builders), 2)
        self.assertIsInstance(channel_builders[0], ChannelBuilderMp)
        self.assertEqual(channel_builders[0].src_process, src)
        self.assertEqual(channel_builders[0].dst_process, dst)


if __name__ == "__main__":
    unittest.main()<|MERGE_RESOLUTION|>--- conflicted
+++ resolved
@@ -15,11 +15,8 @@
     ChannelBuildersFactory
 from lava.magma.compiler.utils import LoihiPortInitializer, PortInitializer
 from lava.magma.core.decorator import implements, requires
-<<<<<<< HEAD
 from lava.magma.core.model.model import AbstractProcessModel
-=======
 from lava.magma.core.model.interfaces import AbstractPortImplementation
->>>>>>> f07e65ad
 from lava.magma.core.model.py.model import AbstractPyProcessModel
 from lava.magma.core.model.py.ports import (PyInPort, PyOutPort, PyRefPort,
                                             PyVarPort,
