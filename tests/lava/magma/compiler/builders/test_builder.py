# Copyright (C) 2021-23 Intel Corporation
# SPDX-License-Identifier: BSD-3-Clause
# See: https://spdx.org/licenses/

import typing as ty
import unittest
import numpy as np

from lava.magma.compiler.builders.channel_builder import ChannelBuilderMp
from lava.magma.compiler.builders.py_builder import PyProcessBuilder
from lava.magma.compiler.utils import VarInitializer, PortInitializer, \
    VarPortInitializer
from lava.magma.core.decorator import implements, requires
from lava.magma.core.model.py.model import AbstractPyProcessModel
from lava.magma.core.model.py.ports import PyInPort, PyOutPort, PyRefPort, \
    PyVarPort
from lava.magma.core.model.py.type import LavaPyType
from lava.magma.core.process.ports.ports import InPort, OutPort, RefPort, \
    VarPort
from lava.magma.core.process.process import AbstractProcess
from lava.magma.core.process.variable import Var
from lava.magma.core.resources import CPU
<<<<<<< HEAD
from lava.magma.runtime.message_infrastructure import (
    create_channel,
    Channel,
    AbstractTransferPort,
)
from lava.magma.runtime.message_infrastructure.interfaces import ChannelType
=======
from lava.magma.runtime.message_infrastructure.shared_memory_manager import (
    SharedMemoryManager,
)
>>>>>>> 84e5ea48


class MockMessageInterface:
    def __init__(self, smm):
        self.smm = smm

    def channel(self, channel_type: ChannelType, src_name, dst_name,
                shape, dtype, size) -> Channel:
        return create_channel(self, src_name, dst_name, shape, dtype, size)


class TestChannelBuilder(unittest.TestCase):
    def test_channel_builder(self):
        """Tests Channel Builder creation"""
        smm = SharedMemoryManager()
        try:
            port_initializer: PortInitializer = PortInitializer(
                name="mock", shape=(1, 2), d_type=np.int32,
                port_type='DOESNOTMATTER', size=64)
            channel_builder: ChannelBuilderMp = ChannelBuilderMp(
                channel_type=ChannelType.PyPy,
                src_port_initializer=port_initializer,
                dst_port_initializer=port_initializer,
                src_process=None,
                dst_process=None,
            )

            smm.start()
            mock = MockMessageInterface(smm)
            channel: Channel = channel_builder.build(mock)
            assert isinstance(channel, Channel)
            assert isinstance(channel.src_port, AbstractTransferPort)
            assert isinstance(channel.dst_port, AbstractTransferPort)
            try:
                channel.src_port.start()
                channel.dst_port.start()

                expected_data = np.array([[1, 2]], dtype=np.int32)
                channel.src_port.send(expected_data)
                data = channel.dst_port.recv()
                assert np.array_equal(data, expected_data)
            finally:
                channel.src_port.join()
                channel.dst_port.join()
        finally:
            smm.shutdown()


# A test Process with a variety of Ports and Vars of different shapes,
# with and without initial values that may require broadcasting or not
class Proc(AbstractProcess):
    def __init__(self, **kwargs):
        super().__init__(**kwargs)
        self.in_port = InPort((2, 1))
        self.v1_scalar = Var((1,))
        self.v2_scalar_init = Var((1,), init=2)
        self.v3_tensor_broadcast = Var((2, 3), init=10)
        self.v4_tensor = Var((3, 2), init=[[1, 2], [3, 4], [5, 6]])
        self.out_port = OutPort((3, 2))


# A test PyProcessModel with corresponding LavaPyTypes for each Proc Port or Var
# Vars and Ports should have type annotations such that linter does not throw
# warnings in run(..) method because it otherwise assumes the type of the
# instance variables (created by Compiler) for every class variable is a
# LavaPyType.
@implements(proc=Proc)
@requires(CPU)
class ProcModel(AbstractPyProcessModel):
    in_port: PyInPort = LavaPyType(PyInPort.VEC_DENSE, int, 8)
    v1_scalar: int = LavaPyType(int, int, 27)
    v2_scalar_init: int = LavaPyType(int, int, 27)
    v3_tensor_broadcast: np.ndarray = LavaPyType(np.ndarray, np.int32, 6)
    v4_tensor = LavaPyType(np.ndarray, np.int32, 6)
    out_port: PyOutPort = LavaPyType(PyOutPort.VEC_DENSE, int, 8)

    def add_ports_for_polling(self):
        pass

    def run(self):
        """Every PyProcModel must implement a run(..) method. Here we perform
        just some fake computation to demonstrate initialized Vars can be used.
        """
        return self.v1_scalar + 1


# A fake CspPort just to test ProcBuilder
class FakeCspPort:
    def __init__(self, name="mock"):
        self._name = name

    @property
    def name(self) -> str:
        return self._name

    @property
    def shape(self) -> ty.Tuple[int, ...]:
        return (1, 2)

    @property
    def d_type(self) -> np.dtype:
        return np.int32.dtype

    @property
    def size(self) -> int:
        return 32

    def start(self):
        pass

    def join(self):
        pass


# Another Process for LavaPyType validation
class ProcForLavaPyType(AbstractProcess):
    def __init__(self, **kwargs):
        super().__init__(**kwargs)
        self.port = InPort((1,))


# A correct ProcessModel
@implements(proc=ProcForLavaPyType)
@requires(CPU)
class ProcModelForLavaPyType0(AbstractPyProcessModel):
    port: PyInPort = LavaPyType(PyInPort.VEC_DENSE, int)

    def add_ports_for_polling(self):
        pass


# A wrong ProcessModel with completely wrong type
@implements(proc=ProcForLavaPyType)
@requires(CPU)
class ProcModelForLavaPyType1(AbstractPyProcessModel):
    port: PyInPort = LavaPyType(123, int)  # type: ignore

    def add_ports_for_polling(self):
        pass


# A wrong ProcessModel with wrong sub type
@implements(proc=ProcForLavaPyType)
@requires(CPU)
class ProcModelForLavaPyType2(AbstractPyProcessModel):
    port: PyInPort = LavaPyType(PyInPort, int)

    def add_ports_for_polling(self):
        pass


# A wrong ProcessModel with wrong port type
@implements(proc=ProcForLavaPyType)
@requires(CPU)
class ProcModelForLavaPyType3(AbstractPyProcessModel):
    port: PyInPort = LavaPyType(PyOutPort, int)

    def add_ports_for_polling(self):
        pass


# A minimal process to test RefPorts and VarPorts
class ProcRefVar(AbstractProcess):
    def __init__(self, **kwargs):
        super().__init__(**kwargs)
        self.ref = RefPort(shape=(3,))
        self.var = Var(shape=(3,), init=4)
        self.var_port = VarPort(self.var)


# A minimal PyProcModel implementing ProcRefVar
@implements(proc=ProcRefVar)
@requires(CPU)
class PyProcModelRefVar(AbstractPyProcessModel):
    ref: PyRefPort = LavaPyType(PyRefPort.VEC_DENSE, int)
    var: np.ndarray = LavaPyType(np.ndarray, np.int32)
    var_port: PyVarPort = LavaPyType(PyVarPort.VEC_DENSE, int)

    def add_ports_for_polling(self):
        pass


class TestPyProcessBuilder(unittest.TestCase):
    """ProcessModels are not not created directly but through a corresponding
    PyProcessBuilder. Therefore, we test both classes together."""

    def test_constructor(self):
        """Checks PyProcessBuilder can be constructed."""

        b = PyProcessBuilder(ProcModel, 0)

        self.assertIsInstance(b, PyProcessBuilder)

    def test_set_variables_and_ports(self):
        """Check variables and ports can be set."""

        # Create a new ProcBuilder
        b = PyProcessBuilder(ProcModel, 0)

        # Create Process for which we want to build PyProcModel
        proc = Proc()

        # Normally, the Compiler would create VarInitializers for every
        # Process Var holding only its name, shape and initial value
        v = [VarInitializer(v.name, v.shape, v.init, v.id) for v in proc.vars]
        # Similarly, the Compiler would create PortInitializers from all
        # ports holding only its name and shape
        ports = list(proc.in_ports) + list(proc.out_ports)
        py_ports = [
            PortInitializer(
                pt.name, pt.shape, getattr(ProcModel, pt.name).d_type,
                pt.__class__.__name__, 32
            )
            for pt in ports
        ]
        # Later, the Runtime, would normally create CspPorts that implements
        # the actual message passing via channels between PyPorts. Here we
        # just create some fake CspPorts for each PyPort.
        csp_ports = []
        for i, py_port in enumerate(py_ports):
            csp_port = FakeCspPort(py_port.name)
            csp_ports.append(csp_port)
            b.add_csp_port_mapping(f"id{i}", csp_port)

        # During compilation, the Compiler creates and then sets
        # VarInitializers and PyPortInitializers
        b.set_variables(v)
        b.set_py_ports(py_ports)
        # The Runtime sets CspPorts
        b.set_csp_ports(csp_ports)

        # All the objects are converted into dictionaries to retrieve them by
        # name
        self.assertEqual(list(b.vars.values()), v)
        self.assertEqual(list(b.py_ports.values()), py_ports)
        self.assertEqual(list(v for vv in b.csp_ports.values()
                              for v in vv), csp_ports)
        self.assertEqual(b.vars["v1_scalar"], v[0])
        self.assertEqual(b.py_ports["in_port"], py_ports[0])
        self.assertEqual(b.csp_ports["out_port"], [csp_ports[1]])
        self.assertEqual(b._csp_port_map["in_port"], {"id0": csp_ports[0]})
        self.assertEqual(b._csp_port_map["out_port"], {"id1": csp_ports[1]})

    def test_setting_non_existing_var(self):
        """Checks that setting Var not defined in ProcModel fails. Same will
        apply for Ports"""

        # Lets create a ProcBuilder and Proc
        b = PyProcessBuilder(ProcModel, 0)
        proc = Proc()

        # Also generate list of VarInitializers from lava.proc Vars...
        v = [VarInitializer(v.name, v.shape, v.init, v.id) for v in proc.vars]
        # ...but let's pretend Proc would define another Var
        v.append(VarInitializer("AnotherVar", (1, 2, 3), 100, 0))

        # This fails because there exists no LavaPyType for 'AnotherVar' in
        # ProcModel
        with self.assertRaises(AssertionError):
            b.set_variables(v)

    def test_check_all_vars_and_ports_set(self):
        """Checks that all Vars and Ports for which LavaPyType exists must
        be set."""

        # Lets create a ProcBuilder and Proc with Var- and PortInitializers
        b = PyProcessBuilder(ProcModel, 0)
        proc = Proc()
        v = [VarInitializer(v.name, v.shape, v.init, v.id) for v in proc.vars]
        ports = list(proc.in_ports) + list(proc.out_ports)
        py_ports = [
            PortInitializer(
                pt.name, pt.shape, getattr(ProcModel, pt.name).d_type,
                pt.__class__.__name__, 32
            )
            for pt in ports
        ]

        # But do not assign all of them to builder
        b.set_variables(v[:-1])
        b.set_py_ports(py_ports[:-1])

        # Before a builder it deployed to a remote node, the compiler will
        # check if Var- and PortInitializers have been set for all LavaPyTypes.
        # Thus his will fails.
        with self.assertRaises(AssertionError):
            b.check_all_vars_and_ports_set()

        # But when we set all of them...
        b.set_variables([v[-1]])
        b.set_py_ports([py_ports[-1]])

        # ... the check will pass
        b.check_all_vars_and_ports_set()

    def test_check_lava_py_types(self):
        """Checks identification of illegal LavaPyType settings.

        All ProcModels tested here implement ProcForLavaPyType which has one
        InPort called 'port'
        """

        # Create universal PortInitializer reflecting the 'port' in
        # ProcForLavaPyType
        pi = PortInitializer("port", (1,), np.intc, "InPort", 32)

        # Create PortInitializer for correct LavaPyType(PyInPort.VEC_DENSE, int)
        b = PyProcessBuilder(ProcModelForLavaPyType0, 0)
        b.set_py_ports([pi])

        # This one is legal
        b.check_lava_py_types()

        # Create PortInitializer for wrong LavaPyType(123, int)
        b = PyProcessBuilder(ProcModelForLavaPyType1, 1)
        b.set_py_ports([pi])

        # This one fails because '123' is not a type
        with self.assertRaises(AssertionError):
            b.check_lava_py_types()

        # Create PortInitializer for wrong LavaPyType(PyInPort, int)
        b = PyProcessBuilder(ProcModelForLavaPyType2, 2)
        b.set_py_ports([pi])

        # This one fails because 'PyInPort' is not a strict subtype of
        # 'PyInPort'
        with self.assertRaises(AssertionError):
            b.check_lava_py_types()

        # Create PortInitializer for wrong LavaPyType(PyOutPort, int)
        b = PyProcessBuilder(ProcModelForLavaPyType3, 3)
        b.set_py_ports([pi])

        # This one fails because 'PyOutPort' is not a strict sub-type at all
        # of PyInPort
        with self.assertRaises(AssertionError):
            b.check_lava_py_types()

    def test_build(self):
        """Checks building of ProcessModel by builder."""

        # Lets create a ProcBuilder and Proc with Var- and PortInitializers
        # and fake CspPorts so ProcModel can be built
        b = PyProcessBuilder(ProcModel, 0)

        proc = Proc()
        v = [VarInitializer(v.name, v.shape, v.init, v.id) for v in proc.vars]

        ports = list(proc.in_ports) + list(proc.out_ports)
        py_ports = [
            PortInitializer(
                pt.name, pt.shape, getattr(ProcModel, pt.name).d_type,
                pt.__class__.__name__, 32
            )
            for pt in ports
        ]

        csp_ports = []
        for py_port in py_ports:
            csp_ports.append(FakeCspPort(py_port.name))

        # Set all Var-, PortInitializers and fake CspPorts
        b.set_variables(v)
        b.set_py_ports(py_ports)
        b.set_csp_ports(csp_ports)

        # Before we build, we should make sure all vars and ports are set and
        # that there's a CSP port for every PyPort
        b.check_all_vars_and_ports_set()

        # Building the ProcModel will initialize Vars and Ports on ProcModel
        # instance
        pm = b.build()

        # Thus the ProcModel instance should have PyPort attributes as
        # defined by by the Process and ProcessModel class
        import lava.magma.core.model.py.ports as pts

        self.assertTrue(hasattr(pm, "in_port"))
        self.assertIsInstance(pm.in_port, pts.PyInPortVectorDense)
        self.assertTrue(hasattr(pm, "out_port"))
        self.assertIsInstance(pm.out_port, pts.PyOutPortVectorDense)
        # And these ports should have the specified shape
        self.assertEqual(pm.in_port._shape, (2, 1))
        self.assertEqual(pm.out_port._shape, (3, 2))

        # Similarly, Var attributes should exist with all initial values
        # being broadcast to required shape if necessary
        self.assertEqual(pm.v1_scalar, 0)
        self.assertEqual(pm.v2_scalar_init, 2)
        self.assertTrue(
            np.array_equal(
                pm.v3_tensor_broadcast, np.ones((2, 3), dtype=np.int32) * 10
            )
        )
        self.assertTrue(
            np.array_equal(
                pm.v4_tensor, np.array(
                    [[1, 2], [3, 4], [5, 6]], dtype=np.int32)
            )
        )

        # In addition, private attribute for variables precisions got created
        # following the naming convention "_<var_name>_p":
        self.assertEqual(pm._v1_scalar_p, 27)
        self.assertEqual(pm._v2_scalar_init_p, 27)
        self.assertEqual(pm._v3_tensor_broadcast_p, 6)
        self.assertEqual(pm._v4_tensor_p, 6)

        # Just to make sure the generated Vars are really usable, we can call
        # the run(..) method:
        self.assertEqual(pm.run(), 1)

    def test_build_with_dangling_ports(self):
        """Checks that not all ports must be connected, i.e. ports can be
        left dangling."""

        # First create a process with no OutPorts
        proc_with_no_out_ports = Proc()
        v = [VarInitializer(v.name, v.shape, v.init, v.id)
             for v in proc_with_no_out_ports.vars]

        ports = \
            list(proc_with_no_out_ports.in_ports) + \
            list(proc_with_no_out_ports.out_ports)
        py_ports = [
            PortInitializer(
                pt.name, pt.shape, getattr(ProcModel, pt.name).d_type,
                pt.__class__.__name__, 32
            )
            for pt in ports
        ]

        csp_ports = []
        for py_port in list(proc_with_no_out_ports.in_ports):
            csp_ports.append(FakeCspPort(py_port.name))

        b_with_no_out_ports = PyProcessBuilder(ProcModel, 0)
        b_with_no_out_ports.set_variables(v)
        b_with_no_out_ports.set_py_ports(py_ports)
        b_with_no_out_ports.set_csp_ports(csp_ports)

        # Next create a process with no InPorts
        proc_with_no_in_ports = Proc()
        v = [VarInitializer(v.name, v.shape, v.init, v.id)
             for v in proc_with_no_in_ports.vars]

        ports = \
            list(proc_with_no_in_ports.in_ports) + \
            list(proc_with_no_in_ports.out_ports)
        py_ports = [
            PortInitializer(
                pt.name, pt.shape, getattr(ProcModel, pt.name).d_type,
                pt.__class__.__name__, 32
            )
            for pt in ports
        ]

        csp_ports = []
        for py_port in list(proc_with_no_in_ports.out_ports):
            csp_ports.append(FakeCspPort(py_port.name))

        b_with_no_in_ports = PyProcessBuilder(ProcModel, 0)
        b_with_no_in_ports.set_variables(v)
        b_with_no_in_ports.set_py_ports(py_ports)
        b_with_no_in_ports.set_csp_ports(csp_ports)

        # Validate builders
        b_with_no_out_ports.check_all_vars_and_ports_set()
        b_with_no_in_ports.check_all_vars_and_ports_set()

        # Then build them
        pm_with_no_out_ports = b_with_no_out_ports.build()
        pm_with_no_in_ports = b_with_no_in_ports.build()

        # Validate that the Process with no OutPorts indeed has no output
        # CspPort
        self.assertIsInstance(
            pm_with_no_out_ports.in_port.csp_ports[0], FakeCspPort)
        self.assertEqual(pm_with_no_out_ports.out_port.csp_ports, [])

        # Validate that the Process with no InPorts indeed has no input
        # CspPort
        self.assertEqual(pm_with_no_in_ports.in_port.csp_ports, [])
        self.assertIsInstance(
            pm_with_no_in_ports.out_port.csp_ports[0], FakeCspPort)

    def test_set_ref_var_ports(self):
        """Check RefPorts and VarPorts can be set."""

        # Create a new ProcBuilder
        b = PyProcessBuilder(PyProcModelRefVar, 0)

        # Create Process for which we want to build PyProcModel
        proc = ProcRefVar()

        # Normally, the Compiler would create PortInitializers from all
        # ref ports holding only its name and shape
        ports = list(proc.ref_ports)
        ref_ports = [PortInitializer(
            pt.name,
            pt.shape,
            getattr(PyProcModelRefVar, pt.name).d_type,
            pt.__class__.__name__, 32)
            for pt in ports]
        # Similarly, the Compiler would create VarPortInitializers from all
        # var ports holding only its name, shape and var_name
        ports = list(proc.var_ports)
        var_ports = [VarPortInitializer(
            pt.name,
            pt.shape,
            pt.var.name,
            getattr(PyProcModelRefVar, pt.name).d_type,
            pt.__class__.__name__, 32, PyRefPort.VEC_DENSE)
            for pt in ports]
        # The Runtime, would normally create CspPorts that implement the actual
        # message passing via channels between RefPorts and VarPorts. Here we
        # just create some fake CspPorts for each Ref- and VarPort.
        # 2 CspChannels per Ref-/VarPort.
        csp_ports = []
        for port in list(ref_ports):
            csp_ports.append(FakeCspPort(port.name))
            csp_ports.append(FakeCspPort(port.name))
        for port in list(var_ports):
            csp_ports.append(FakeCspPort(port.name))
            csp_ports.append(FakeCspPort(port.name))

        # During compilation, the Compiler creates and then sets
        # PortInitializers and VarPortInitializers
        b.set_ref_ports(ref_ports)
        b.set_var_ports(var_ports)
        # The Runtime sets CspPorts
        b.set_csp_ports(csp_ports)

        # All the objects are converted into dictionaries to retrieve them by
        # name
        self.assertEqual(list(b.py_ports.values()), [])
        self.assertEqual(list(b.ref_ports.values()), ref_ports)
        self.assertEqual(list(b.var_ports.values()), var_ports)
        self.assertEqual(list(v for vv in b.csp_ports.values()
                              for v in vv), csp_ports)
        self.assertEqual(b.ref_ports["ref"], ref_ports[0])
        self.assertEqual(b.csp_ports["ref"], [csp_ports[0], csp_ports[1]])
        self.assertEqual(b.var_ports["var_port"], var_ports[0])
        self.assertEqual(b.csp_ports["var_port"], [csp_ports[2], csp_ports[3]])


if __name__ == "__main__":
    unittest.main()<|MERGE_RESOLUTION|>--- conflicted
+++ resolved
@@ -20,18 +20,16 @@
 from lava.magma.core.process.process import AbstractProcess
 from lava.magma.core.process.variable import Var
 from lava.magma.core.resources import CPU
-<<<<<<< HEAD
 from lava.magma.runtime.message_infrastructure import (
     create_channel,
     Channel,
     AbstractTransferPort,
 )
 from lava.magma.runtime.message_infrastructure.interfaces import ChannelType
-=======
 from lava.magma.runtime.message_infrastructure.shared_memory_manager import (
     SharedMemoryManager,
 )
->>>>>>> 84e5ea48
+
 
 
 class MockMessageInterface:
