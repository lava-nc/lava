--- conflicted
+++ resolved
@@ -291,15 +291,6 @@
         self._run_notebook(
             "clp/tutorial01_one-shot_learning_with_novelty_detection.ipynb")
 
-<<<<<<< HEAD
-    @unittest.skipIf(system_name != "linux", "Tests work on linux")
-    def test_in_depth_clp_02(self):
-        """Test tutorial CLP 02."""
-        self._run_notebook(
-            "clp/tutorial02_clp_on_coil100.ipynb")
-
-=======
->>>>>>> 310df712
 
 if __name__ == "__main__":
     support.run_unittest(TestTutorials)